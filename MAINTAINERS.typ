--- conflicted
+++ resolved
@@ -30,14 +30,6 @@
         - #document-previewing
         - #vs-code-client-side-support
       ]
-<<<<<<< HEAD
-  - Ericoolen
-    - #github("Eric-Song-Nop")
-    - #email("EricYFSong@gmail.com")
-    - #maintains[
-        - #language-service
-      ]
-=======
   - ParaN3xus
     - #github("ParaN3xus")
     - #email("paran3xus007@gmail.com")
@@ -48,7 +40,13 @@
     - #github("max397574")
     - #maintains[
         - #editor-integration
->>>>>>> 3207f57a
+      ]
+  - Ericoolen
+    - #github("Eric-Song-Nop")
+    - #email("EricYFSong@gmail.com")
+    - #maintains[
+        - #language-service
+      ]
 ]
 
 == Features
