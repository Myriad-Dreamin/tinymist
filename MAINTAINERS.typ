
#import "typ/templates/maintainer.typ": *
#show: main

#let editor-integration = [Editor Integration]
#let language-service = [Language Service]
#let document-previewing = [Document Previewing]
#let vs-code-client-side-support = [VS Code Client-Side Support]
#let nightly-releases = [Nightly Releases]

== Maintainers

#maintainers[
  - Myriad-Dreamin
    - #github("Myriad-Dreamin")
    - #email("camiyoru@gmail.com")
    - #maintains[
        - #editor-integration
        - #language-service
        - #document-previewing
        - #vs-code-client-side-support
        - #nightly-releases
      ]
  - Enter-tainer
    - #github("Enter-tainer")
    - #email("mgt@oi-wiki.org")
    - #maintains[
        - #editor-integration
        - #language-service
        - #document-previewing
        - #vs-code-client-side-support
      ]
<<<<<<< HEAD
  - Caleb Maclennan
    - #github("alerque")
    - #email("caleb@alerque.com")
    - #maintains[
       - #editor-integration
    ]
=======
  - ParaN3xus
    - #github("ParaN3xus")
    - #email("paran3xus007@gmail.com")
    - #maintains[
        - #nightly-releases
      ]
  - Max397
    - #github("max397574")
    - #maintains[
        - #editor-integration
      ]
  - Ericoolen
    - #github("Eric-Song-Nop")
    - #email("EricYFSong@gmail.com")
    - #maintains[
        - #language-service
      ]
>>>>>>> 30d619a3
]

== Features

#features[
  - #editor-integration
    - #scope("crates/tinymist/", "editors/")
    - #description[
        Integrate tinymist server with popular editors like VS Code, Neovim, etc.
      ]
  - #language-service
    - #scope("crates/tinymist/", "crates/tinymist-query/")
    - #description[
        Perform code analysis and provide language support for Typst.
      ]
  - #document-previewing
    - #scope(
        "crates/tinymist/",
        "crates/typst-preview/",
        "contrib/typst-preview/",
        "tools/typst-dom/",
        "tools/typst-preview-frontend/",
      )
    - #description[
        Provide instant preview of the document being edited.
      ]
  - #vs-code-client-side-support
    - #scope("crates/tinymist/", "editors/vscode/", "tools/editor-tools/")
    - #description[
        Enrich the VS Code features with the client-side extension.
      ]
  - #nightly-releases
    - #scope("crates/tinymist/", "typst-shim/")
    - #description[
        Build and Publish nightly releases of tinymist. The nightly releases are built upon the main branches of both tinymist and typst.
      ]
]<|MERGE_RESOLUTION|>--- conflicted
+++ resolved
@@ -30,14 +30,6 @@
         - #document-previewing
         - #vs-code-client-side-support
       ]
-<<<<<<< HEAD
-  - Caleb Maclennan
-    - #github("alerque")
-    - #email("caleb@alerque.com")
-    - #maintains[
-       - #editor-integration
-    ]
-=======
   - ParaN3xus
     - #github("ParaN3xus")
     - #email("paran3xus007@gmail.com")
@@ -55,7 +47,12 @@
     - #maintains[
         - #language-service
       ]
->>>>>>> 30d619a3
+  - Caleb Maclennan
+    - #github("alerque")
+    - #email("caleb@alerque.com")
+    - #maintains[
+        - #editor-integration
+      ]
 ]
 
 == Features
