<!doctype html>
<html lang="en">

<head>
  <meta charset="UTF-8" />
  <meta name="viewport" content="width=device-width, initial-scale=1.0" />
  <link rel="icon" type="image/svg+xml"
    href="data:image/svg+xml,%3Csvg%20version%3D%221.1%22%20width%3D%22200%22%20height%3D%22200%22%20xmlns%3Axlink%3D%22http%3A%2F%2Fwww.w3.org%2F1999%2Fxlink%22%20xmlns%3D%22http%3A%2F%2Fwww.w3.org%2F2000%2Fsvg%22%20xmlns%3Asvg%3D%22http%3A%2F%2Fwww.w3.org%2F2000%2Fsvg%22%3E%3Cdefs%20id%3D%22defs1%22%3E%3ClinearGradient%20id%3D%22linearGradient41%22%3E%3Cstop%20style%3D%22stop-color%3A%23800080%3Bstop-opacity%3A1%3B%22%20offset%3D%220%22%20id%3D%22stop41%22%20%2F%3E%3Cstop%20style%3D%22stop-color%3A%23800080%3Bstop-opacity%3A0%3B%22%20offset%3D%221%22%20id%3D%22stop42%22%20%2F%3E%3C%2FlinearGradient%3E%3ClinearGradient%20xlink%3Ahref%3D%22%23linearGradient41%22%20id%3D%22linearGradient42%22%20x1%3D%2296.090034%22%20y1%3D%220.33597913%22%20x2%3D%2295.082092%22%20y2%3D%22432.40518%22%20gradientUnits%3D%22userSpaceOnUse%22%20%2F%3E%3C%2Fdefs%3E%3Cg%20id%3D%22layer2%22%3E%3Cpath%20style%3D%22display%3Ainline%3Bfill%3Aurl(%23linearGradient42)%3Bfill-opacity%3A1%3Bstroke%3A%23000000%3Bstroke-opacity%3A0%22%20d%3D%22M%20-0.16764459%2C0%200.16764459%2C200%20200%2C200.16764%20V%200%20Z%22%20id%3D%22path2%22%20%2F%3E%3Cpath%20style%3D%22display%3Ainline%3Bfill%3A%23ffffff%3Bstroke%3A%23000000%3Bstroke-opacity%3A0%22%20d%3D%22m%20103.60436%2C40.569992%20-24.979046%2C11.735121%200.33529%2C10.896899%20-12.573345%2C3.520536%201.508801%2C7.711651%2010.896899%2C-0.335289%200.880134%2C63.74686%20c%200.162406%2C1.54285%200.06549%2C3.73402%200.628668%2C4.27493%200.882607%2C1.93202%201.114606%2C4.00862%202.891869%2C5.74183%201.392208%2C2.32132%202.653601%2C2.81122%203.939647%2C3.64627%201.877861%2C1.14964%203.377192%2C2.48855%206.077117%2C3.22716%201.977929%2C0.63747%204.003142%2C1.204%206.20285%2C1.5088%202.787186%2C0.0303%205.088826%2C-0.10125%207.208716%2C-0.29338%202.19105%2C-0.35448%204.28771%2C-0.77975%206.03521%2C-1.46689%20l%206.70578%2C-3.05951%205.69992%2C-3.3948%209.01089%2C-6.07712%201.88601%2C-1.46689%20-5.19699%2C-6.3705%20-5.19698%2C3.26908%20c%20-1.36707%2C0.75846%20-2.7169%2C1.55139%20-4.19111%2C2.09555%20l%20-2.51467%2C0.50294%20-2.05365%2C0.20956%20-1.29925-0.0419%20c%20-1.63115%2C0.0254%20-2.28885-0.16416%20-3.68818-0.33529%20-1.45292-0.27741%20-2.90584-0.47623%20-4.35876-1.5088%20-0.49297-0.3054%20-1.02082-0.71545%20-1.84409-2.01174%20-0.5331-0.51579%20-0.56561-1.28187%20-0.67057-2.01173%20-0.32021-1.14867%20-0.39791-1.44854%20-0.50294-1.84409%20l%20-0.33529-1.67645%20V%2075.440067%20l%2022.63202%2C0.670578%201.5088-13.914501%20-23.63788%2C1.676446%20z%22%20id%3D%22path1%22%20%2F%3E%3C%2Fg%3E%3C%2Fsvg%3E" />
  <!-- https://github.com/darkreader/darkreader/blob/main/CONTRIBUTING.md#disabling-dark-reader-on-your-site -->
  <meta name="darkreader-lock" />

  <title>Typst Preview</title>
  <style id="preview-theme-styles"></style>
  <!-- before all of code to avoid rerender by style replacement -->
  <script>
    if (typeof acquireVsCodeApi !== "undefined") {
      const bytes2utf8 = new TextDecoder("utf-8");
      /**
       * Base64 to UTF-8
       * @param encoded Base64 encoded string
       * @returns UTF-8 string
       */
      const base64Decode = (encoded) =>
        bytes2utf8.decode(
          Uint8Array.from(atob(encoded), (m) => m.charCodeAt(0))
        );
      /// The string here is a placeholder
      /// It will be replaced by the actual preview mode.
      let state = `preview-arg:state:`;
      state = state.replace("preview-arg:state:", "");
      console.log("state", state);
      if (state !== "") {
        /// Set it later when acquiring the VSCode API
        window.vscode_state = JSON.parse(base64Decode(state));
        console.log("vscode_state", window.vscode_state);
      }
    }

    /// https://stackoverflow.com/questions/13586999/color-difference-similarity-between-two-values-with-js
    function deltaE(rgbA, rgbB) {
      let labA = rgb2lab(rgbA);
      let labB = rgb2lab(rgbB);
      let deltaL = labA[0] - labB[0];
      let deltaA = labA[1] - labB[1];
      let deltaB = labA[2] - labB[2];
      let c1 = Math.sqrt(labA[1] * labA[1] + labA[2] * labA[2]);
      let c2 = Math.sqrt(labB[1] * labB[1] + labB[2] * labB[2]);
      let deltaC = c1 - c2;
      let deltaH = deltaA * deltaA + deltaB * deltaB - deltaC * deltaC;
      deltaH = deltaH < 0 ? 0 : Math.sqrt(deltaH);
      let sc = 1.0 + 0.045 * c1;
      let sh = 1.0 + 0.015 * c1;
      let deltaLKlsl = deltaL / 1.0;
      let deltaCkcsc = deltaC / sc;
      let deltaHkhsh = deltaH / sh;
      let i =
        deltaLKlsl * deltaLKlsl +
        deltaCkcsc * deltaCkcsc +
        deltaHkhsh * deltaHkhsh;
      return i < 0 ? 0 : Math.sqrt(i);
    }

    function rgb2lab(rgb) {
      let r = rgb[0] / 255,
        g = rgb[1] / 255,
        b = rgb[2] / 255,
        x,
        y,
        z;
      r = r > 0.04045 ? Math.pow((r + 0.055) / 1.055, 2.4) : r / 12.92;
      g = g > 0.04045 ? Math.pow((g + 0.055) / 1.055, 2.4) : g / 12.92;
      b = b > 0.04045 ? Math.pow((b + 0.055) / 1.055, 2.4) : b / 12.92;
      x = (r * 0.4124 + g * 0.3576 + b * 0.1805) / 0.95047;
      y = (r * 0.2126 + g * 0.7152 + b * 0.0722) / 1.0;
      z = (r * 0.0193 + g * 0.1192 + b * 0.9505) / 1.08883;
      x = x > 0.008856 ? Math.pow(x, 1 / 3) : 7.787 * x + 16 / 116;
      y = y > 0.008856 ? Math.pow(y, 1 / 3) : 7.787 * y + 16 / 116;
      z = z > 0.008856 ? Math.pow(z, 1 / 3) : 7.787 * z + 16 / 116;
      return [116 * y - 16, 500 * (x - y), 200 * (y - z)];
    }

    // https://stackoverflow.com/questions/26414770/getting-the-rgb-values-for-a-css-html-named-color-in-javascript
    function cssColorToRgba(cssColor) {
      var canvas = document.createElement("canvas");
      var context = canvas.getContext("2d");
      context.fillStyle = cssColor;
      context.fillRect(0, 0, 1, 1);
      return context.getImageData(0, 0, 1, 1).data;
    }

    var defaultBackgroundColor = "rgb(82, 86, 89)";
    var previewBackgroundColor =
      getComputedStyle(document.documentElement).getPropertyValue(
        "--vscode-sideBar-background"
      ) || defaultBackgroundColor;

    var defaultToolbarFgColor = "#fff";
    var previewToolbarFgColor =
      getComputedStyle(document.documentElement).getPropertyValue(
        "--vscode-menu-foreground"
      ) || defaultToolbarFgColor;

    var previewForegroundColor = previewToolbarFgColor;

    var defaultToolbarBorderColor = "rgba(0, 0, 0, 0)";
    var previewToolbarBorderColor =
      getComputedStyle(document.documentElement).getPropertyValue(
        "--vscode-menu-border"
      ) || defaultToolbarBorderColor;

    var defaultToolbarBgColor = "rgb(50, 54, 57)";
    var previewToolbarBgColor =
      getComputedStyle(document.documentElement).getPropertyValue(
        "--vscode-menu-background"
      ) || defaultToolbarBgColor;

    /// Perceptible distance between colors:
    /// 0~1: cannot distinguish by human eyes
    /// 1~2: perceptible through close observation
    /// 2~10: perceptible at a glance
    if (deltaE(cssColorToRgba(previewBackgroundColor), [255, 255, 255]) < 5) {
      previewBackgroundColor = defaultBackgroundColor;
      previewForegroundColor = defaultToolbarFgColor;
    }

    // append css variable --typst-preview-background-color
    document.documentElement.style.setProperty(
      "--typst-preview-background-color",
      previewBackgroundColor
    );
    document.documentElement.style.setProperty(
      "--typst-preview-foreground-color",
      previewForegroundColor
    );
    document.documentElement.style.setProperty(
      "--typst-preview-toolbar-fg-color",
      previewToolbarFgColor
    );
    document.documentElement.style.setProperty(
      "--typst-preview-toolbar-border-color",
      previewToolbarBorderColor
    );
    document.documentElement.style.setProperty(
      "--typst-preview-toolbar-bg-color",
      previewToolbarBgColor
    );
  </script>
  <script type="module" src="/src/main.js"></script>
  <script type="module" src="/src/typst.ts"></script>
</head>

<body>
  <!-- reserving 1px to hide height border, margin-top: -1px; -->
  <div id="typst-container">
    <div id="typst-container-top" style="width: 100%; z-index: 1">
      <div id="typst-top-toolbar" style="width: calc(100% - 24px)">
        <div id="typst-top-toolbar-start" class="flex-row" style="flex: 1; padding-inline-end: 20px">
          <div id="typst-top-toolbar-navigator" class="typst-toolbar-icon" title="Content Preview"
            style="width: 0.75rem; height: 0.75rem; flex: 0 0 20px">
            <svg viewBox="0 0 20 20" preserveAspectRatio="xMidYMid meet" focusable="false" role="none"
              style="fill: var(--fill-color)">
              <g>
                <path d="M2 4h16v2H2zM2 9h16v2H2zM2 14h16v2H2z"></path>
              </g>
            </svg>
          </div>
          <div id="typst-top-help-button" class="typst-toolbar-icon" title="Help"
            style="width: 0.75rem; height: 0.75rem; flex: 0 0 20px">
            <svg viewBox="0 0 24 24" preserveAspectRatio="xMidYMid meet" xmlns="http://www.w3.org/2000/svg"
              style="fill: none; stroke: var(--fill-color)">
              <path
                d="M9.08997 9.00007C9.32507 8.33174 9.78912 7.76818 10.3999 7.40921C11.0107 7.05023 11.7289 6.91901 12.4271 7.03879C13.1254 7.15856 13.7588 7.5216 14.215 8.0636C14.6713 8.60561 14.921 9.2916 14.92 10.0001C14.92 12.0001 11.92 13.0001 11.92 13.0001M12 17.0001H12.01M3 7.94153V16.0586C3 16.4013 3 16.5726 3.05048 16.7254C3.09515 16.8606 3.16816 16.9847 3.26463 17.0893C3.37369 17.2077 3.52345 17.2909 3.82297 17.4573L11.223 21.5684C11.5066 21.726 11.6484 21.8047 11.7985 21.8356C11.9315 21.863 12.0685 21.863 12.2015 21.8356C12.3516 21.8047 12.4934 21.726 12.777 21.5684L20.177 17.4573C20.4766 17.2909 20.6263 17.2077 20.7354 17.0893C20.8318 16.9847 20.9049 16.8606 20.9495 16.7254C21 16.5726 21 16.4013 21 16.0586V7.94153C21 7.59889 21 7.42756 20.9495 7.27477C20.9049 7.13959 20.8318 7.01551 20.7354 6.91082C20.6263 6.79248 20.4766 6.70928 20.177 6.54288L12.777 2.43177C12.4934 2.27421 12.3516 2.19543 12.2015 2.16454C12.0685 2.13721 11.9315 2.13721 11.7985 2.16454C11.6484 2.19543 11.5066 2.27421 11.223 2.43177L3.82297 6.54288C3.52345 6.70928 3.37369 6.79248 3.26463 6.91082C3.16816 7.01551 3.09515 7.13959 3.05048 7.27477C3 7.42756 3 7.59889 3 7.94153Z"
                stroke-width="2" stroke-linecap="round" stroke-linejoin="round" />
            </svg>
          </div>

          <span id="typst-toolbar-title"></span>
        </div>
        <div id="typst-top-toolbar-center" class="flex-row" style="align-items: center"></div>
        <div id="typst-top-toolbar-end" class="flex-row-rev" style="flex: 1; gap: 0.3rem">
          <div id="typst-page-next-selector" title="Next Page">
            <div class="typst-page-button">&gt;</div>
          </div>
          <div>
            <div class="typst-page-selector-content" style="--page-length-digits: 2" title="Current Page">
              <input part="input" type="text" id="typst-page-selector" value="1" /><span
                class="typst-page-selector-divider">&nbsp;/&nbsp;</span>
              <span class="typst-page-number-indicator" title="Total Pages"></span>
            </div>
          </div>
          <div id="typst-page-prev-selector" title="Prev Page">
            <div class="typst-page-button">&lt;</div>
          </div>
        </div>
      </div>
    </div>
    <div id="typst-container-main">
      <div id="typst-app" style="
            background-color: var(--typst-preview-background-color) !important;
          "></div>
    </div>
  </div>

  <div id="typst-help-panel" class="hidden">
    <div style="margin: 20px; width: 100%; height: 100%">
      <div class="typst-panel disable-scrollbars" style="min-width: calc(100% - 20px); height: calc(100% - 20px)">
        <div class="panel-title">Key Bindings</div>
        <div style="height: 1rem; width: 1px"></div>
        <div class="flex-row">
          <div class="flex-col" style="
                flex: 20;
                min-width: 125px;
                align-items: flex-end;
                gap: 5px;
<<<<<<< HEAD
              "
            >
              <div class="key-binding-row">
                <div class="key-binding-box">?</div>
              </div>
              <div class="key-binding-row">
                <div class="key-binding-box">o</div>
              </div>
              <div class="key-binding-row">
                <div class="key-binding-box">h</div>
                <div class="key-binding-desc">/</div>
                <div class="key-binding-box">j</div>
              </div>
              <div class="key-binding-row">
                <div class="key-binding-box">k</div>
                <div class="key-binding-desc">/</div>
                <div class="key-binding-box">l</div>
              </div>
              <div class="key-binding-row slide-specific">
                <div class="key-binding-box">g</div>
              </div>
              <div class="key-binding-row slide-specific">
                <div class="key-binding-box">right</div>
                <div class="key-binding-desc">/</div>
                <div class="key-binding-box">space</div>
              </div>
              <div class="key-binding-row slide-specific">
                <div class="key-binding-box">left</div>
              </div>
              <div class="key-binding-row slide-specific">
                <div class="key-binding-box">down</div>
              </div>
              <div class="key-binding-row slide-specific">
                <div class="key-binding-box">up</div>
              </div>
            </div>
            <div style="flex: 10; max-width: 30px"></div>
            <div class="flex-col" style="flex: 70; gap: 5px">
              <div class="key-binding-desc">
                Toggle the help panel (key bindings).
              </div>
              <div class="key-binding-desc">
                Toggle content preview.
                <span style="color: orange">(Coming soon)</span>
              </div>
              <div class="key-binding-desc">Scroll down</div>
              <div class="key-binding-desc">Scroll up</div>
              <div class="key-binding-desc slide-specific">Goto the page by number.</div>
              <div class="key-binding-desc slide-specific">
                Switch to next animation or slide.
              </div>
              <div class="key-binding-desc slide-specific">
                Switch to previous animation or slide.
              </div>
              <div class="key-binding-desc slide-specific">
                Switch to next slide.
                <span style="color: orange"
                  >(currently just same as
                  <span class="key-binding-box" style="margin: 0 2px"
                    >right</span
                  >)</span
                >
              </div>
              <div class="key-binding-desc slide-specific">
                Switch to previous slide.
                <span style="color: orange"
                  >(currently just same as
                  <span class="key-binding-box" style="margin: 0 2px">left</span
                  >)</span
                >
              </div>
=======
              ">
            <div class="key-binding-row">
              <div class="key-binding-box">h</div>
            </div>
            <div class="key-binding-row">
              <div class="key-binding-box">o</div>
            </div>
            <div class="key-binding-row">
              <div class="key-binding-box">g</div>
            </div>
            <div class="key-binding-row">
              <div class="key-binding-box">right</div>
              <div class="key-binding-desc">/</div>
              <div class="key-binding-box">space</div>
            </div>
            <div class="key-binding-row">
              <div class="key-binding-box">left</div>
            </div>
            <div class="key-binding-row">
              <div class="key-binding-box">down</div>
            </div>
            <div class="key-binding-row">
              <div class="key-binding-box">up</div>
            </div>
          </div>
          <div style="flex: 10; max-width: 30px"></div>
          <div class="flex-col" style="flex: 70; gap: 5px">
            <div class="key-binding-desc">
              Toggle the help panel (key bindings).
            </div>
            <div class="key-binding-desc">
              Toggle content preview.
              <span style="color: orange">(Coming soon)</span>
            </div>
            <div class="key-binding-desc">Goto the page by number.</div>
            <div class="key-binding-desc">
              Switch to next animation or slide.
            </div>
            <div class="key-binding-desc">
              Switch to previous animation or slide.
            </div>
            <div class="key-binding-desc">
              Switch to next slide.
              <span style="color: orange">(currently just same as
                <span class="key-binding-box" style="margin: 0 2px">right</span>)</span>
            </div>
            <div class="key-binding-desc">
              Switch to previous slide.
              <span style="color: orange">(currently just same as
                <span class="key-binding-box" style="margin: 0 2px">left</span>)</span>
>>>>>>> 70d34436
            </div>
          </div>
        </div>
      </div>
    </div>
  </div>
</body>

</html><|MERGE_RESOLUTION|>--- conflicted
+++ resolved
@@ -212,101 +212,38 @@
                 min-width: 125px;
                 align-items: flex-end;
                 gap: 5px;
-<<<<<<< HEAD
-              "
-            >
-              <div class="key-binding-row">
-                <div class="key-binding-box">?</div>
-              </div>
-              <div class="key-binding-row">
-                <div class="key-binding-box">o</div>
-              </div>
-              <div class="key-binding-row">
-                <div class="key-binding-box">h</div>
-                <div class="key-binding-desc">/</div>
-                <div class="key-binding-box">j</div>
-              </div>
-              <div class="key-binding-row">
-                <div class="key-binding-box">k</div>
-                <div class="key-binding-desc">/</div>
-                <div class="key-binding-box">l</div>
-              </div>
-              <div class="key-binding-row slide-specific">
-                <div class="key-binding-box">g</div>
-              </div>
-              <div class="key-binding-row slide-specific">
-                <div class="key-binding-box">right</div>
-                <div class="key-binding-desc">/</div>
-                <div class="key-binding-box">space</div>
-              </div>
-              <div class="key-binding-row slide-specific">
-                <div class="key-binding-box">left</div>
-              </div>
-              <div class="key-binding-row slide-specific">
-                <div class="key-binding-box">down</div>
-              </div>
-              <div class="key-binding-row slide-specific">
-                <div class="key-binding-box">up</div>
-              </div>
-            </div>
-            <div style="flex: 10; max-width: 30px"></div>
-            <div class="flex-col" style="flex: 70; gap: 5px">
-              <div class="key-binding-desc">
-                Toggle the help panel (key bindings).
-              </div>
-              <div class="key-binding-desc">
-                Toggle content preview.
-                <span style="color: orange">(Coming soon)</span>
-              </div>
-              <div class="key-binding-desc">Scroll down</div>
-              <div class="key-binding-desc">Scroll up</div>
-              <div class="key-binding-desc slide-specific">Goto the page by number.</div>
-              <div class="key-binding-desc slide-specific">
-                Switch to next animation or slide.
-              </div>
-              <div class="key-binding-desc slide-specific">
-                Switch to previous animation or slide.
-              </div>
-              <div class="key-binding-desc slide-specific">
-                Switch to next slide.
-                <span style="color: orange"
-                  >(currently just same as
-                  <span class="key-binding-box" style="margin: 0 2px"
-                    >right</span
-                  >)</span
-                >
-              </div>
-              <div class="key-binding-desc slide-specific">
-                Switch to previous slide.
-                <span style="color: orange"
-                  >(currently just same as
-                  <span class="key-binding-box" style="margin: 0 2px">left</span
-                  >)</span
-                >
-              </div>
-=======
               ">
             <div class="key-binding-row">
+              <div class="key-binding-box">?</div>
+            </div>
+            <div class="key-binding-row">
+              <div class="key-binding-box">o</div>
+            </div>
+            <div class="key-binding-row">
               <div class="key-binding-box">h</div>
-            </div>
-            <div class="key-binding-row">
-              <div class="key-binding-box">o</div>
-            </div>
-            <div class="key-binding-row">
+              <div class="key-binding-desc">/</div>
+              <div class="key-binding-box">j</div>
+            </div>
+            <div class="key-binding-row">
+              <div class="key-binding-box">k</div>
+              <div class="key-binding-desc">/</div>
+              <div class="key-binding-box">l</div>
+            </div>
+            <div class="key-binding-row slide-specific">
               <div class="key-binding-box">g</div>
             </div>
-            <div class="key-binding-row">
+            <div class="key-binding-row slide-specific">
               <div class="key-binding-box">right</div>
               <div class="key-binding-desc">/</div>
               <div class="key-binding-box">space</div>
             </div>
-            <div class="key-binding-row">
+            <div class="key-binding-row slide-specific">
               <div class="key-binding-box">left</div>
             </div>
-            <div class="key-binding-row">
+            <div class="key-binding-row slide-specific">
               <div class="key-binding-box">down</div>
             </div>
-            <div class="key-binding-row">
+            <div class="key-binding-row slide-specific">
               <div class="key-binding-box">up</div>
             </div>
           </div>
@@ -319,29 +256,31 @@
               Toggle content preview.
               <span style="color: orange">(Coming soon)</span>
             </div>
-            <div class="key-binding-desc">Goto the page by number.</div>
-            <div class="key-binding-desc">
+            <div class="key-binding-desc">Scroll down</div>
+            <div class="key-binding-desc">Scroll up</div>
+            <div class="key-binding-desc slide-specific">Goto the page by number.</div>
+            <div class="key-binding-desc slide-specific">
               Switch to next animation or slide.
             </div>
-            <div class="key-binding-desc">
+            <div class="key-binding-desc slide-specific">
               Switch to previous animation or slide.
             </div>
-            <div class="key-binding-desc">
+            <div class="key-binding-desc slide-specific">
               Switch to next slide.
               <span style="color: orange">(currently just same as
                 <span class="key-binding-box" style="margin: 0 2px">right</span>)</span>
             </div>
-            <div class="key-binding-desc">
+            <div class="key-binding-desc slide-specific">
               Switch to previous slide.
               <span style="color: orange">(currently just same as
                 <span class="key-binding-box" style="margin: 0 2px">left</span>)</span>
->>>>>>> 70d34436
             </div>
           </div>
         </div>
       </div>
     </div>
   </div>
+  </div>
 </body>
 
 </html>