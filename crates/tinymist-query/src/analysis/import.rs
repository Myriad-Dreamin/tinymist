--- conflicted
+++ resolved
@@ -3,7 +3,7 @@
 use ecow::EcoVec;
 use typst::{
     foundations::Value,
-    syntax::{LinkedNode, Side, SyntaxKind},
+    syntax::{LinkedNode, SyntaxKind},
     World,
 };
 use typst_shim::syntax::LinkedNodeExt;
@@ -92,12 +92,7 @@
                 LexicalKind::Mod(LexicalModKind::Module(p)) => {
                     let id = match p {
                         ModSrc::Expr(exp) => {
-<<<<<<< HEAD
-                            let exp =
-                                find_import_expr(self.root.leaf_at(exp.range.end, Side::Before));
-=======
                             let exp = find_import_expr(self.root.leaf_at_compat(exp.range.end));
->>>>>>> 58fea291
                             let val = exp
                                 .as_ref()
                                 .and_then(|exp| analyze_import_(self.ctx.deref(), exp));
