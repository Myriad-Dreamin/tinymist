--- conflicted
+++ resolved
@@ -5,7 +5,7 @@
 use ecow::{eco_format, eco_vec, EcoString, EcoVec};
 use itertools::Itertools;
 use log::trace;
-use typst::syntax::{FileId as TypstFileId, Side, Source};
+use typst::syntax::{FileId as TypstFileId, Source};
 use typst::{
     foundations::{CastInfo, Closure, Func, ParamInfo, Repr, Value},
     syntax::{
@@ -13,10 +13,7 @@
         LinkedNode, Span, SyntaxKind,
     },
 };
-<<<<<<< HEAD
-=======
 use typst_shim::syntax::LinkedNodeExt;
->>>>>>> 58fea291
 use typst_shim::utils::LazyHash;
 
 use crate::adt::interner::Interned;
@@ -308,11 +305,7 @@
         let _t = ctx.type_check(source)?;
 
         let root = LinkedNode::new(def_source.root());
-<<<<<<< HEAD
-        let def_node = root.leaf_at(def_at.1.start + 1, Side::Before)?;
-=======
         let def_node = root.leaf_at_compat(def_at.1.start + 1)?;
->>>>>>> 58fea291
         let def_node = get_def_target(def_node)?;
         let _def_node = match def_node {
             DefTarget::Let(node) => node,
