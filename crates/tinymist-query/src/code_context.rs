--- conflicted
+++ resolved
@@ -1,9 +1,5 @@
 use serde::{Deserialize, Serialize};
-<<<<<<< HEAD
-use typst::syntax::Side;
-=======
 use typst_shim::syntax::LinkedNodeExt;
->>>>>>> 58fea291
 
 use crate::{
     prelude::*,
@@ -80,11 +76,7 @@
 
         // Get mode
         let root = LinkedNode::new(source.root());
-<<<<<<< HEAD
-        let leaf = root.leaf_at(pos, Side::Before);
-=======
         let leaf = root.leaf_at_compat(pos);
->>>>>>> 58fea291
         let mut leaf = leaf.as_ref();
         Some(loop {
             log::debug!("leaf for context: {leaf:?}");
