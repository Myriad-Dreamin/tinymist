--- conflicted
+++ resolved
@@ -1,8 +1,4 @@
-<<<<<<< HEAD
-use typst::syntax::Side;
-=======
 use typst_shim::syntax::LinkedNodeExt;
->>>>>>> 58fea291
 
 use crate::{prelude::*, SemanticRequest};
 
@@ -25,11 +21,7 @@
         let cursor = ctx.to_typst_pos(self.position, &source)?;
 
         let root = LinkedNode::new(source.root());
-<<<<<<< HEAD
-        let mut node = &root.leaf_at(cursor, Side::Before)?;
-=======
         let mut node = &root.leaf_at_compat(cursor)?;
->>>>>>> 58fea291
 
         loop {
             match node.kind() {
