--- conflicted
+++ resolved
@@ -1,10 +1,6 @@
 //! <https://github.com/rust-lang/rust-analyzer/blob/master/docs/dev/lsp-extensions.md#on-enter>
 
-<<<<<<< HEAD
-use typst::syntax::Side;
-=======
 use typst_shim::syntax::LinkedNodeExt;
->>>>>>> 58fea291
 
 use crate::{prelude::*, SyntaxRequest};
 
@@ -38,11 +34,7 @@
     ) -> Option<Self::Response> {
         let root = LinkedNode::new(source.root());
         let cursor = lsp_to_typst::position(self.position, position_encoding, source)?;
-<<<<<<< HEAD
-        let leaf = root.leaf_at(cursor, Side::Before)?;
-=======
         let leaf = root.leaf_at_compat(cursor)?;
->>>>>>> 58fea291
 
         let worker = OnEnterWorker {
             source,
