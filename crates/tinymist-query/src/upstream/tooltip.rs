--- conflicted
+++ resolved
@@ -7,14 +7,9 @@
 use typst::foundations::{repr, Capturer, CastInfo, Value};
 use typst::layout::Length;
 use typst::model::Document;
-<<<<<<< HEAD
-use typst::syntax::{ast, LinkedNode, Side, Source, SyntaxKind};
-use typst::World;
-=======
 use typst::syntax::{ast, LinkedNode, Source, SyntaxKind};
 use typst::World;
 use typst_shim::syntax::LinkedNodeExt;
->>>>>>> 58fea291
 use typst_shim::utils::{round_2, Numeric};
 
 use super::{plain_docs_sentence, summarize_font_family, truncated_repr};
@@ -31,11 +26,7 @@
     source: &Source,
     cursor: usize,
 ) -> Option<Tooltip> {
-<<<<<<< HEAD
-    let leaf = LinkedNode::new(source.root()).leaf_at(cursor, Side::Before)?;
-=======
     let leaf = LinkedNode::new(source.root()).leaf_at_compat(cursor)?;
->>>>>>> 58fea291
     if leaf.kind().is_trivia() {
         return None;
     }
