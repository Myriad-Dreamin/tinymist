use lsp_types::TextEdit;
use once_cell::sync::{Lazy, OnceCell};
use regex::Regex;
<<<<<<< HEAD
use typst::syntax::Side;
=======
use typst_shim::syntax::LinkedNodeExt;
>>>>>>> 58fea291

use crate::{prelude::*, SemanticRequest};

/// The [`textDocument/codeAction`] request is sent from the client to the
/// server to compute commands for a given text document and range. These
/// commands are typically code fixes to either fix problems or to
/// beautify/refactor code.
///
/// The result of a [`textDocument/codeAction`] request is an array of `Command`
/// literals which are typically presented in the user interface.
///
/// [`textDocument/codeAction`]: https://microsoft.github.io/language-server-protocol/specification#textDocument_codeAction
///
/// To ensure that a server is useful in many clients, the commands specified in
/// a code actions should be handled by the server and not by the client (see
/// [`workspace/executeCommand`] and
/// `ServerCapabilities::execute_command_provider`). If the client supports
/// providing edits with a code action, then the mode should be used.
///
/// When the command is selected the server should be contacted again (via the
/// [`workspace/executeCommand`] request) to execute the command.
///
/// [`workspace/executeCommand`]: https://microsoft.github.io/language-server-protocol/specification#workspace_executeCommand
///
/// # Compatibility
///
/// ## Since version 3.16.0
///
/// A client can offer a server to delay the computation of code action
/// properties during a `textDocument/codeAction` request. This is useful for
/// cases where it is expensive to compute the value of a property (for example,
/// the `edit` property).
///
/// Clients signal this through the `code_action.resolve_support` client
/// capability which lists all properties a client can resolve lazily. The
/// server capability `code_action_provider.resolve_provider` signals that a
/// server will offer a `codeAction/resolve` route.
///
/// To help servers uniquely identify a code action in the resolve request, a
/// code action literal may optionally carry a `data` property. This is also
/// guarded by an additional client capability `code_action.data_support`. In
/// general, a client should offer data support if it offers resolve support.
///
/// It should also be noted that servers shouldn’t alter existing attributes of
/// a code action in a `codeAction/resolve` request.
///
/// ## Since version 3.8.0
///
/// Support for [`CodeAction`] literals to enable the following scenarios:
///
/// * The ability to directly return a workspace edit from the code action
///   request. This avoids having another server roundtrip to execute an actual
///   code action. However server providers should be aware that if the code
///   action is expensive to compute or the edits are huge it might still be
///   beneficial if the result is simply a command and the actual edit is only
///   computed when needed.
///
/// * The ability to group code actions using a kind. Clients are allowed to
///   ignore that information. However it allows them to better group code
///   action, for example, into corresponding menus (e.g. all refactor code
///   actions into a refactor menu).
#[derive(Debug, Clone)]
pub struct CodeActionRequest {
    /// The path of the document to request for.
    pub path: PathBuf,
    /// The range of the document to get code actions for.
    pub range: LspRange,
}

impl SemanticRequest for CodeActionRequest {
    type Response = Vec<CodeActionOrCommand>;

    fn request(self, ctx: &mut AnalysisContext) -> Option<Self::Response> {
        let source = ctx.source_by_path(&self.path).ok()?;
        let range = ctx.to_typst_range(self.range, &source)?;
        let cursor = (range.start + 1).min(source.text().len());
        // todo: don't ignore the range end

        let root = LinkedNode::new(source.root());
        let mut worker = CodeActionWorker::new(ctx, source.clone());
        worker.work(root, cursor);

        let res = worker.actions;
        (!res.is_empty()).then_some(res)
    }
}

struct CodeActionWorker<'a, 'w> {
    ctx: &'a mut AnalysisContext<'w>,
    actions: Vec<CodeActionOrCommand>,
    local_url: OnceCell<Option<Url>>,
    current: Source,
}

impl<'a, 'w> CodeActionWorker<'a, 'w> {
    fn new(ctx: &'a mut AnalysisContext<'w>, current: Source) -> Self {
        Self {
            ctx,
            actions: Vec::new(),
            local_url: OnceCell::new(),
            current,
        }
    }

    fn local_url(&self) -> Option<&Url> {
        self.local_url
            .get_or_init(|| self.ctx.uri_for_id(self.current.id()).ok())
            .as_ref()
    }

    fn local_edits(&self, edits: Vec<TextEdit>) -> Option<WorkspaceEdit> {
        Some(WorkspaceEdit {
            changes: Some(HashMap::from_iter([(self.local_url()?.clone(), edits)])),
            ..Default::default()
        })
    }

    fn local_edit(&self, edit: TextEdit) -> Option<WorkspaceEdit> {
        self.local_edits(vec![edit])
    }

    fn heading_actions(&mut self, node: &LinkedNode) -> Option<()> {
        let h = node.cast::<ast::Heading>()?;
        let depth = h.depth().get();

        // Only the marker is replaced, for minimal text change
        let marker = node
            .children()
            .find(|e| e.kind() == SyntaxKind::HeadingMarker)?;
        let marker_range = marker.range();

        if depth > 1 {
            // Decrease depth of heading
            let action = CodeActionOrCommand::CodeAction(CodeAction {
                title: "Decrease depth of heading".to_string(),
                kind: Some(CodeActionKind::REFACTOR_REWRITE),
                edit: Some(self.local_edit(TextEdit {
                    range: self.ctx.to_lsp_range(marker_range.clone(), &self.current),
                    new_text: "=".repeat(depth - 1),
                })?),
                ..CodeAction::default()
            });
            self.actions.push(action);
        }

        // Increase depth of heading
        let action = CodeActionOrCommand::CodeAction(CodeAction {
            title: "Increase depth of heading".to_string(),
            kind: Some(CodeActionKind::REFACTOR_REWRITE),
            edit: Some(self.local_edit(TextEdit {
                range: self.ctx.to_lsp_range(marker_range, &self.current),
                new_text: "=".repeat(depth + 1),
            })?),
            ..CodeAction::default()
        });
        self.actions.push(action);

        Some(())
    }

    fn equation_actions(&mut self, node: &LinkedNode) -> Option<()> {
        let equation = node.cast::<ast::Equation>()?;
        let body = equation.body();
        let is_block = equation.block();

        let body = node.find(body.span())?;
        let body_range = body.range();
        let node_end = node.range().end;

        let mut chs = node.children();
        let chs = chs.by_ref();
        let first_dollar = chs.take(1).find(|e| e.kind() == SyntaxKind::Dollar)?;
        let last_dollar = chs.rev().take(1).find(|e| e.kind() == SyntaxKind::Dollar)?;

        // Erroneous equation is skipped.
        // For example, some unclosed equation.
        if first_dollar.offset() == last_dollar.offset() {
            return None;
        }

        let front_range = self
            .ctx
            .to_lsp_range(first_dollar.range().end..body_range.start, &self.current);
        let back_range = self
            .ctx
            .to_lsp_range(body_range.end..last_dollar.range().start, &self.current);

        // Retrive punctuation to move
        let mark_after_equation = self
            .current
            .text()
            .get(node_end..)
            .and_then(|text| {
                let mut ch = text.chars();
                let nx = ch.next()?;
                Some((nx, ch.next()))
            })
            .filter(|(ch, ch_next)| {
                static IS_PUNCTUATION: Lazy<Regex> =
                    Lazy::new(|| Regex::new(r"\p{Punctuation}").unwrap());
                (ch.is_ascii_punctuation()
                    && ch_next.map_or(true, |ch_next| !ch_next.is_ascii_punctuation()))
                    || (!ch.is_ascii_punctuation() && IS_PUNCTUATION.is_match(&ch.to_string()))
            });
        let punc_modify = if let Some((nx, _)) = mark_after_equation {
            let ch_range = self
                .ctx
                .to_lsp_range(node_end..node_end + nx.len_utf8(), &self.current);
            let remove_edit = TextEdit {
                range: ch_range,
                new_text: "".to_owned(),
            };
            Some((nx, remove_edit))
        } else {
            None
        };

        let rewrite_action = |title: &str, new_text: &str| {
            let mut edits = vec![
                TextEdit {
                    range: front_range,
                    new_text: new_text.to_owned(),
                },
                TextEdit {
                    range: back_range,
                    new_text: if !new_text.is_empty() {
                        if let Some((ch, _)) = &punc_modify {
                            ch.to_string() + new_text
                        } else {
                            new_text.to_owned()
                        }
                    } else {
                        "".to_owned()
                    },
                },
            ];

            if !new_text.is_empty() {
                if let Some((_, edit)) = &punc_modify {
                    edits.push(edit.clone());
                }
            }

            Some(CodeActionOrCommand::CodeAction(CodeAction {
                title: title.to_owned(),
                kind: Some(CodeActionKind::REFACTOR_REWRITE),
                edit: Some(self.local_edits(edits)?),
                ..CodeAction::default()
            }))
        };

        // Prepare actions
        let a1 = if is_block {
            rewrite_action("Convert to inline equation", "")?
        } else {
            rewrite_action("Convert to block equation", " ")?
        };
        let a2 = rewrite_action("Convert to multiple-line block equation", "\n");

        self.actions.push(a1);
        if let Some(a2) = a2 {
            self.actions.push(a2);
        }

        Some(())
    }

    fn work(&mut self, root: LinkedNode, cursor: usize) -> Option<()> {
<<<<<<< HEAD
        let node = root.leaf_at(cursor, Side::Before)?;
=======
        let node = root.leaf_at_compat(cursor)?;
>>>>>>> 58fea291
        let mut node = &node;

        let mut heading_resolved = false;
        let mut equation_resolved = false;

        loop {
            match node.kind() {
                // Only the deepest heading is considered
                SyntaxKind::Heading if !heading_resolved => {
                    heading_resolved = true;
                    self.heading_actions(node);
                }
                // Only the deepest equation is considered
                SyntaxKind::Equation if !equation_resolved => {
                    equation_resolved = true;
                    self.equation_actions(node);
                }
                _ => {}
            }

            node = node.parent()?;
        }
    }
}<|MERGE_RESOLUTION|>--- conflicted
+++ resolved
@@ -1,11 +1,7 @@
 use lsp_types::TextEdit;
 use once_cell::sync::{Lazy, OnceCell};
 use regex::Regex;
-<<<<<<< HEAD
-use typst::syntax::Side;
-=======
 use typst_shim::syntax::LinkedNodeExt;
->>>>>>> 58fea291
 
 use crate::{prelude::*, SemanticRequest};
 
@@ -274,11 +270,7 @@
     }
 
     fn work(&mut self, root: LinkedNode, cursor: usize) -> Option<()> {
-<<<<<<< HEAD
-        let node = root.leaf_at(cursor, Side::Before)?;
-=======
         let node = root.leaf_at_compat(cursor)?;
->>>>>>> 58fea291
         let mut node = &node;
 
         let mut heading_resolved = false;
