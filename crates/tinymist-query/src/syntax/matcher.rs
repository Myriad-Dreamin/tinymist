use std::ops::Range;

use ecow::EcoVec;
use serde::Serialize;
use typst::{
    foundations::{Func, ParamInfo},
    syntax::{
        ast::{self, AstNode},
        LinkedNode, SyntaxKind,
    },
};

pub fn deref_lvalue(mut node: LinkedNode) -> Option<LinkedNode> {
    while let Some(e) = node.cast::<ast::Parenthesized>() {
        node = node.find(e.expr().span())?;
    }
    Some(node)
}

fn is_mark(sk: SyntaxKind) -> bool {
    use SyntaxKind::*;
    matches!(
        sk,
        MathAlignPoint
            | Plus
            | Minus
            | Slash
            | Hat
            | Dot
            | Eq
            | EqEq
            | ExclEq
            | Lt
            | LtEq
            | Gt
            | GtEq
            | PlusEq
            | HyphEq
            | StarEq
            | SlashEq
            | Dots
            | Arrow
            | Not
            | And
            | Or
            | LeftBrace
            | RightBrace
            | LeftBracket
            | RightBracket
            | LeftParen
            | RightParen
            | Comma
            | Semicolon
            | Colon
            | Hash
    )
}

/// A mode in which a text document is interpreted.
#[derive(Debug, Clone, Serialize)]
#[serde(rename_all = "camelCase")]
pub enum InterpretMode {
    /// The position is in a comment.
    Comment,
    /// The position is in a string.
    String,
    /// The position is in a raw.
    Raw,
    /// The position is in a markup block.
    Markup,
    /// The position is in a code block.
    Code,
    /// The position is in a math equation.
    Math,
}

pub(crate) fn interpret_mode_at(k: SyntaxKind) -> Option<InterpretMode> {
    use SyntaxKind::*;
    Some(match k {
        LineComment | BlockComment => InterpretMode::Comment,
        Raw => InterpretMode::Raw,
        Str => InterpretMode::String,
        CodeBlock | Code => InterpretMode::Code,
        ContentBlock | Markup => InterpretMode::Markup,
        Equation | Math => InterpretMode::Math,
        Ident | FieldAccess | Bool | Int | Float | Numeric | Space | Linebreak | Parbreak
        | Escape | Shorthand | SmartQuote | RawLang | RawDelim | RawTrimmed | Hash | LeftBrace
        | RightBrace | LeftBracket | RightBracket | LeftParen | RightParen | Comma | Semicolon
        | Colon | Star | Underscore | Dollar | Plus | Minus | Slash | Hat | Prime | Dot | Eq
        | EqEq | ExclEq | Lt | LtEq | Gt | GtEq | PlusEq | HyphEq | StarEq | SlashEq | Dots
        | Arrow | Root | Not | And | Or | None | Auto | As | Named | Keyed | Error | End => {
            return Option::None
        }
        Text | Strong | Emph | Link | Label | Ref | RefMarker | Heading | HeadingMarker
        | ListItem | ListMarker | EnumItem | EnumMarker | TermItem | TermMarker => {
            InterpretMode::Markup
        }
        MathIdent | MathAlignPoint | MathDelimited | MathAttach | MathPrimes | MathFrac
        | MathRoot | MathShorthand => InterpretMode::Math,
        Let | Set | Show | Context | If | Else | For | In | While | Break | Continue | Return
        | Import | Include | Args | Spread | Closure | Params | LetBinding | SetRule | ShowRule
        | Contextual | Conditional | WhileLoop | ForLoop | LoopBreak | ModuleImport
        | ImportItems | ImportItemPath | RenamedImportItem | ModuleInclude | LoopContinue
        | FuncReturn | FuncCall | Unary | Binary | Parenthesized | Dict | Array | Destructuring
        | DestructAssignment => InterpretMode::Code,
    })
}

#[derive(Debug, Clone)]
pub enum DerefTarget<'a> {
    Label(LinkedNode<'a>),
    Ref(LinkedNode<'a>),
    VarAccess(LinkedNode<'a>),
    Callee(LinkedNode<'a>),
    ImportPath(LinkedNode<'a>),
    IncludePath(LinkedNode<'a>),
    Normal(SyntaxKind, LinkedNode<'a>),
}

impl<'a> DerefTarget<'a> {
    pub fn node(&self) -> &LinkedNode<'a> {
        match self {
            DerefTarget::Label(node) => node,
            DerefTarget::Ref(node) => node,
            DerefTarget::VarAccess(node) => node,
            DerefTarget::Callee(node) => node,
            DerefTarget::ImportPath(node) => node,
            DerefTarget::IncludePath(node) => node,
            DerefTarget::Normal(_, node) => node,
        }
    }
}

pub fn get_deref_target(node: LinkedNode, cursor: usize) -> Option<DerefTarget<'_>> {
    /// Skips trivia nodes that are on the same line as the cursor.
    fn can_skip_trivia(node: &LinkedNode, cursor: usize) -> bool {
        // A non-trivia node is our target so we stop at it.
        if !node.kind().is_trivia() || !node.parent_kind().is_some_and(possible_in_code_trivia) {
            return false;
        }

        // Get the trivia text before the cursor.
        let pref = node.text().as_bytes();
        let pref = if node.range().contains(&cursor) {
            &pref[..cursor - node.offset()]
        } else {
            pref
        };

        // The deref target should be on the same line as the cursor.
        // Assuming the underlying text is utf-8 encoded, we can check for newlines by
        // looking for b'\n'.
        // todo: if we are in markup mode, we should check if we are at start of node
        !pref.contains(&b'\n')
    }

    // Move to the first non-trivia node before the cursor.
    let mut node = node;
    if can_skip_trivia(&node, cursor) {
        node = node.prev_sibling()?;
    }

    // Move to the first ancestor that is an expression.
    let mut ancestor = node;
    while !ancestor.is::<ast::Expr>() {
        ancestor = ancestor.parent()?.clone();
    }
    log::debug!("deref expr: {ancestor:?}");

    // Unwrap all parentheses to get the actual expression.
    let cano_expr = deref_lvalue(ancestor)?;
    log::debug!("deref lvalue: {cano_expr:?}");

    // Identify convenient expression kinds.
    let expr = cano_expr.cast::<ast::Expr>()?;
    Some(match expr {
        ast::Expr::Label(..) => DerefTarget::Label(cano_expr),
        ast::Expr::Ref(..) => DerefTarget::Ref(cano_expr),
        ast::Expr::FuncCall(call) => DerefTarget::Callee(cano_expr.find(call.callee().span())?),
        ast::Expr::Set(set) => DerefTarget::Callee(cano_expr.find(set.target().span())?),
        ast::Expr::Ident(..) | ast::Expr::MathIdent(..) | ast::Expr::FieldAccess(..) => {
            DerefTarget::VarAccess(cano_expr)
        }
        ast::Expr::Str(..) => {
            let parent = cano_expr.parent()?;
            if parent.kind() == SyntaxKind::ModuleImport {
                DerefTarget::ImportPath(cano_expr)
            } else if parent.kind() == SyntaxKind::ModuleInclude {
                DerefTarget::IncludePath(cano_expr)
            } else {
                DerefTarget::Normal(cano_expr.kind(), cano_expr)
            }
        }
        _ if expr.hash()
            || matches!(cano_expr.kind(), SyntaxKind::MathIdent | SyntaxKind::Error) =>
        {
            DerefTarget::Normal(cano_expr.kind(), cano_expr)
        }
        _ => return None,
    })
}

#[derive(Debug, Clone)]
pub enum DefTarget<'a> {
    Let(LinkedNode<'a>),
    Import(LinkedNode<'a>),
}

impl<'a> DefTarget<'a> {
    pub fn node(&self) -> &LinkedNode {
        match self {
            DefTarget::Let(node) => node,
            DefTarget::Import(node) => node,
        }
    }

    pub fn name_range(&self) -> Option<Range<usize>> {
        match self {
            DefTarget::Let(node) => {
                let lb: ast::LetBinding<'_> = node.cast()?;
                let names = match lb.kind() {
                    ast::LetBindingKind::Closure(name) => node.find(name.span())?,
                    ast::LetBindingKind::Normal(ast::Pattern::Normal(name)) => {
                        node.find(name.span())?
                    }
                    _ => return None,
                };

                Some(names.range())
            }
            DefTarget::Import(_node) => {
                // let ident = node.cast::<ast::ImportItem>()?;
                // Some(ident.span().into())
                // todo: implement this
                None
            }
        }
    }
}

// todo: whether we should distinguish between strict and non-strict def targets
pub fn get_non_strict_def_target(node: LinkedNode) -> Option<DefTarget<'_>> {
    get_def_target_(node, false)
}

pub fn get_def_target(node: LinkedNode) -> Option<DefTarget<'_>> {
    get_def_target_(node, true)
}

fn get_def_target_(node: LinkedNode, strict: bool) -> Option<DefTarget<'_>> {
    let mut ancestor = node;
    if ancestor.kind().is_trivia() || is_mark(ancestor.kind()) {
        ancestor = ancestor.prev_sibling()?;
    }

    while !ancestor.is::<ast::Expr>() {
        ancestor = ancestor.parent()?.clone();
    }
    log::debug!("def expr: {ancestor:?}");
    let ancestor = deref_lvalue(ancestor)?;
    log::debug!("def lvalue: {ancestor:?}");

    let may_ident = ancestor.cast::<ast::Expr>()?;
    if strict && !may_ident.hash() && !matches!(may_ident, ast::Expr::MathIdent(_)) {
        return None;
    }

    Some(match may_ident {
        // todo: label, reference
        // todo: import
        // todo: include
        ast::Expr::FuncCall(..) => return None,
        ast::Expr::Set(..) => return None,
        ast::Expr::Let(..) => DefTarget::Let(ancestor),
        ast::Expr::Import(..) => DefTarget::Import(ancestor),
        // todo: parameter
        ast::Expr::Ident(..)
        | ast::Expr::MathIdent(..)
        | ast::Expr::FieldAccess(..)
        | ast::Expr::Closure(..) => {
            let mut ancestor = ancestor;
            while !ancestor.is::<ast::LetBinding>() {
                ancestor = ancestor.parent()?.clone();
            }

            DefTarget::Let(ancestor)
        }
        ast::Expr::Str(..) => {
            let parent = ancestor.parent()?;
            if parent.kind() != SyntaxKind::ModuleImport {
                return None;
            }

            DefTarget::Import(parent.clone())
        }
        _ if may_ident.hash() => return None,
        _ => {
            log::debug!("unsupported kind {kind:?}", kind = ancestor.kind());
            return None;
        }
    })
}

#[derive(Debug, Clone)]
pub enum ParamTarget<'a> {
    Positional {
        spreads: EcoVec<LinkedNode<'a>>,
        positional: usize,
        is_spread: bool,
    },
    Named(LinkedNode<'a>),
}
impl<'a> ParamTarget<'a> {
    pub(crate) fn positional_from_before(before: bool) -> Self {
        ParamTarget::Positional {
            spreads: EcoVec::new(),
            positional: if before { 0 } else { 1 },
            is_spread: false,
        }
    }
}

#[derive(Debug, Clone)]
pub enum CheckTarget<'a> {
    Param {
        callee: LinkedNode<'a>,
        args: LinkedNode<'a>,
        target: ParamTarget<'a>,
        is_set: bool,
    },
    Element {
        container: LinkedNode<'a>,
        target: ParamTarget<'a>,
    },
    Paren {
        container: LinkedNode<'a>,
        is_before: bool,
    },
    Normal(LinkedNode<'a>),
}

impl<'a> CheckTarget<'a> {
    pub fn node(&self) -> Option<LinkedNode<'a>> {
        Some(match self {
            CheckTarget::Param { target, .. } => match target {
                ParamTarget::Positional { .. } => return None,
                ParamTarget::Named(node) => node.clone(),
            },
            CheckTarget::Element { target, .. } => match target {
                ParamTarget::Positional { .. } => return None,
                ParamTarget::Named(node) => node.clone(),
            },
            CheckTarget::Paren { container, .. } => container.clone(),
            CheckTarget::Normal(node) => node.clone(),
        })
    }
}

#[derive(Debug)]
enum ParamKind {
    Call,
    Array,
    Dict,
}

pub fn get_check_target_by_context<'a>(
    context: LinkedNode<'a>,
    node: LinkedNode<'a>,
) -> Option<CheckTarget<'a>> {
    let context_deref_target = get_deref_target(context.clone(), node.offset())?;
    let node_deref_target = get_deref_target(node.clone(), node.offset())?;

    match context_deref_target {
        DerefTarget::Callee(callee)
            if matches!(node_deref_target, DerefTarget::Normal(..))
                && !matches!(node_deref_target, DerefTarget::Callee(..)) =>
        {
            let parent = callee.parent()?;
            let args = match parent.cast::<ast::Expr>() {
                Some(ast::Expr::FuncCall(call)) => call.args(),
                Some(ast::Expr::Set(set)) => set.args(),
                _ => return None,
            };
            let args = parent.find(args.span())?;

            let is_set = parent.kind() == SyntaxKind::SetRule;
            let target = get_param_target(args.clone(), node, ParamKind::Call)?;
            Some(CheckTarget::Param {
                callee,
                args,
                target,
                is_set,
            })
        }
        _ => None,
    }
}

fn possible_in_code_trivia(sk: SyntaxKind) -> bool {
    !matches!(
        interpret_mode_at(sk),
        Some(InterpretMode::Markup | InterpretMode::Math | InterpretMode::Comment)
    )
}

pub fn get_check_target(node: LinkedNode) -> Option<CheckTarget<'_>> {
    let mut node = node;
    if node.kind().is_trivia() && node.parent_kind().is_some_and(possible_in_code_trivia) {
        loop {
            node = node.prev_sibling()?;

            if !node.kind().is_trivia() {
                break;
            }
        }
    }

    let deref_target = get_deref_target(node.clone(), node.offset())?;

    let deref_node = match deref_target {
        DerefTarget::Callee(callee) => {
            let parent = callee.parent()?;
            let args = match parent.cast::<ast::Expr>() {
                Some(ast::Expr::FuncCall(call)) => call.args(),
                Some(ast::Expr::Set(set)) => set.args(),
                _ => return None,
            };
            let args = parent.find(args.span())?;

            let is_set = parent.kind() == SyntaxKind::SetRule;
            let target = get_param_target(args.clone(), node, ParamKind::Call)?;
            return Some(CheckTarget::Param {
                callee,
                args,
                target,
                is_set,
            });
        }
        DerefTarget::ImportPath(node) | DerefTarget::IncludePath(node) => {
            return Some(CheckTarget::Normal(node));
        }
        deref_target => deref_target.node().clone(),
    };

    let Some(mut node_parent) = node.parent() else {
        return Some(CheckTarget::Normal(node));
    };

    while let SyntaxKind::Named | SyntaxKind::Colon = node_parent.kind() {
        let Some(p) = node_parent.parent() else {
            return Some(CheckTarget::Normal(node));
        };
        node_parent = p;
    }

    match node_parent.kind() {
        SyntaxKind::Array | SyntaxKind::Dict => {
            let target = get_param_target(
                node_parent.clone(),
                node.clone(),
                match node_parent.kind() {
                    SyntaxKind::Array => ParamKind::Array,
                    SyntaxKind::Dict => ParamKind::Dict,
                    _ => unreachable!(),
                },
            )?;
            Some(CheckTarget::Element {
                container: node_parent.clone(),
                target,
            })
        }
        SyntaxKind::Parenthesized => {
            let is_before = node.offset() <= node_parent.offset() + 1;
            Some(CheckTarget::Paren {
                container: node_parent.clone(),
                is_before,
            })
        }
        _ => Some(CheckTarget::Normal(deref_node)),
    }
}

fn get_param_target<'a>(
    args_node: LinkedNode<'a>,
    mut node: LinkedNode<'a>,
    param_kind: ParamKind,
) -> Option<ParamTarget<'a>> {
    if node.kind() == SyntaxKind::RightParen {
        node = node.prev_sibling()?;
    }
    match node.kind() {
        SyntaxKind::Named => {
            let param_ident = node.cast::<ast::Named>()?.name();
            Some(ParamTarget::Named(args_node.find(param_ident.span())?))
        }
        SyntaxKind::Colon => {
            let prev = node.prev_leaf()?;
            let param_ident = prev.cast::<ast::Ident>()?;
            Some(ParamTarget::Named(args_node.find(param_ident.span())?))
        }
        _ => {
            let mut spreads = EcoVec::new();
            let mut positional = 0;
            let is_spread = node.kind() == SyntaxKind::Spread;

            let args_before = args_node
                .children()
                .take_while(|arg| arg.range().end <= node.offset());
            match param_kind {
                ParamKind::Call => {
                    for ch in args_before {
                        match ch.cast::<ast::Arg>() {
                            Some(ast::Arg::Pos(..)) => {
                                positional += 1;
                            }
                            Some(ast::Arg::Spread(..)) => {
                                spreads.push(ch);
                            }
                            Some(ast::Arg::Named(..)) | None => {}
                        }
                    }
                }
                ParamKind::Array => {
                    for ch in args_before {
                        match ch.cast::<ast::ArrayItem>() {
                            Some(ast::ArrayItem::Pos(..)) => {
                                positional += 1;
                            }
                            Some(ast::ArrayItem::Spread(..)) => {
                                spreads.push(ch);
                            }
                            _ => {}
                        }
                    }
                }
                ParamKind::Dict => {
                    for ch in args_before {
                        if let Some(ast::DictItem::Spread(..)) = ch.cast::<ast::DictItem>() {
                            spreads.push(ch);
                        }
                    }
                }
            }

            Some(ParamTarget::Positional {
                spreads,
                positional,
                is_spread,
            })
        }
    }
}

pub fn param_index_at_leaf(leaf: &LinkedNode, function: &Func, args: ast::Args) -> Option<usize> {
    let deciding = deciding_syntax(leaf);
    let params = function.params()?;
    let param_index = find_param_index(&deciding, params, args)?;
    log::trace!("got param index {param_index}");
    Some(param_index)
}

/// Find the piece of syntax that decides what we're completing.
fn deciding_syntax<'b>(leaf: &'b LinkedNode) -> LinkedNode<'b> {
    let mut deciding = leaf.clone();
    while !matches!(
        deciding.kind(),
        SyntaxKind::LeftParen | SyntaxKind::Comma | SyntaxKind::Colon
    ) {
        let Some(prev) = deciding.prev_leaf() else {
            break;
        };
        deciding = prev;
    }
    deciding
}

fn find_param_index(deciding: &LinkedNode, params: &[ParamInfo], args: ast::Args) -> Option<usize> {
    match deciding.kind() {
        // After colon: "func(param:|)", "func(param: |)".
        SyntaxKind::Colon => {
            let prev = deciding.prev_leaf()?;
            let param_ident = prev.cast::<ast::Ident>()?;
            params
                .iter()
                .position(|param| param.name == param_ident.as_str())
        }
        // Before: "func(|)", "func(hi|)", "func(12,|)".
        SyntaxKind::Comma | SyntaxKind::LeftParen => {
            let next = deciding.next_leaf();
            let following_param = next.as_ref().and_then(|next| next.cast::<ast::Ident>());
            match following_param {
                Some(next) => params
                    .iter()
                    .position(|param| param.named && param.name.starts_with(next.as_str())),
                None => {
                    let positional_args_so_far = args
                        .items()
                        .filter(|arg| matches!(arg, ast::Arg::Pos(_)))
                        .count();
                    params
                        .iter()
                        .enumerate()
                        .filter(|(_, param)| param.positional)
                        .map(|(i, _)| i)
                        .nth(positional_args_so_far)
                }
            }
        }
        _ => None,
    }
}

#[cfg(test)]
mod tests {
    use super::*;
    use insta::assert_snapshot;
<<<<<<< HEAD
    use typst::syntax::{is_newline, Side, Source};
=======
    use typst::syntax::{is_newline, Source};
    use typst_shim::syntax::LinkedNodeExt;
>>>>>>> 58fea291

    fn map_base(source: &str, mapper: impl Fn(&LinkedNode, usize) -> char) -> String {
        let source = Source::detached(source.to_owned());
        let root = LinkedNode::new(source.root());
        let mut output_mapping = String::new();

        let mut cursor = 0;
        for ch in source.text().chars() {
            cursor += ch.len_utf8();
            if is_newline(ch) {
                output_mapping.push(ch);
                continue;
            }

            output_mapping.push(mapper(&root, cursor));
        }

        source
            .text()
            .lines()
            .zip(output_mapping.lines())
            .flat_map(|(a, b)| [a, "\n", b, "\n"])
            .collect::<String>()
    }

    fn map_deref(source: &str) -> String {
        map_base(source, |root, cursor| {
<<<<<<< HEAD
            let node = root.leaf_at(cursor, Side::Before);
=======
            let node = root.leaf_at_compat(cursor);
>>>>>>> 58fea291
            let kind = node.and_then(|node| get_deref_target(node, cursor));
            match kind {
                Some(DerefTarget::VarAccess(..)) => 'v',
                Some(DerefTarget::Normal(..)) => 'n',
                Some(DerefTarget::Label(..)) => 'l',
                Some(DerefTarget::Ref(..)) => 'r',
                Some(DerefTarget::Callee(..)) => 'c',
                Some(DerefTarget::ImportPath(..)) => 'i',
                Some(DerefTarget::IncludePath(..)) => 'I',
                None => ' ',
            }
        })
    }

    fn map_check(source: &str) -> String {
        map_base(source, |root, cursor| {
<<<<<<< HEAD
            let node = root.leaf_at(cursor, Side::Before);
=======
            let node = root.leaf_at_compat(cursor);
>>>>>>> 58fea291
            let kind = node.and_then(|node| get_check_target(node));
            match kind {
                Some(CheckTarget::Param { .. }) => 'p',
                Some(CheckTarget::Element { .. }) => 'e',
                Some(CheckTarget::Paren { .. }) => 'P',
                Some(CheckTarget::Normal(..)) => 'n',
                None => ' ',
            }
        })
    }

    #[test]
    fn test_get_deref_target() {
        assert_snapshot!(map_deref(r#"#let x = 1  
Text
= Heading #let y = 2;  
== Heading"#).trim(), @r###"
        #let x = 1  
         nnnnvvnnn  
        Text
            
        = Heading #let y = 2;  
                   nnnnvvnnn   
        == Heading
        "###);
        assert_snapshot!(map_deref(r#"#let f(x);"#).trim(), @r###"
        #let f(x);
         nnnnv v
        "###);
    }

    #[test]
    fn test_get_check_target() {
        assert_snapshot!(map_check(r#"#let x = 1  
Text
= Heading #let y = 2;  
== Heading"#).trim(), @r###"
        #let x = 1  
         nnnnnnnnn  
        Text
            
        = Heading #let y = 2;  
                   nnnnnnnnn   
        == Heading
        "###);
        assert_snapshot!(map_check(r#"#let f(x);"#).trim(), @r###"
        #let f(x);
         nnnnn n
        "###);
        assert_snapshot!(map_check(r#"#f(1, 2)   Test"#).trim(), @r###"
        #f(1, 2)   Test
         npnppnp
        "###);
        assert_snapshot!(map_check(r#"#()   Test"#).trim(), @r###"
        #()   Test
         ee
        "###);
        assert_snapshot!(map_check(r#"#(1)   Test"#).trim(), @r###"
        #(1)   Test
         PPP
        "###);
        assert_snapshot!(map_check(r#"#(a: 1)   Test"#).trim(), @r###"
        #(a: 1)   Test
         eeeeee
        "###);
        assert_snapshot!(map_check(r#"#(1, 2)   Test"#).trim(), @r###"
        #(1, 2)   Test
         eeeeee
        "###);
        assert_snapshot!(map_check(r#"#(1, 2)  
  Test"#).trim(), @r###"
        #(1, 2)  
         eeeeee  
          Test
        "###);
    }
}<|MERGE_RESOLUTION|>--- conflicted
+++ resolved
@@ -614,12 +614,8 @@
 mod tests {
     use super::*;
     use insta::assert_snapshot;
-<<<<<<< HEAD
-    use typst::syntax::{is_newline, Side, Source};
-=======
     use typst::syntax::{is_newline, Source};
     use typst_shim::syntax::LinkedNodeExt;
->>>>>>> 58fea291
 
     fn map_base(source: &str, mapper: impl Fn(&LinkedNode, usize) -> char) -> String {
         let source = Source::detached(source.to_owned());
@@ -647,11 +643,7 @@
 
     fn map_deref(source: &str) -> String {
         map_base(source, |root, cursor| {
-<<<<<<< HEAD
-            let node = root.leaf_at(cursor, Side::Before);
-=======
             let node = root.leaf_at_compat(cursor);
->>>>>>> 58fea291
             let kind = node.and_then(|node| get_deref_target(node, cursor));
             match kind {
                 Some(DerefTarget::VarAccess(..)) => 'v',
@@ -668,11 +660,7 @@
 
     fn map_check(source: &str) -> String {
         map_base(source, |root, cursor| {
-<<<<<<< HEAD
-            let node = root.leaf_at(cursor, Side::Before);
-=======
             let node = root.leaf_at_compat(cursor);
->>>>>>> 58fea291
             let kind = node.and_then(|node| get_check_target(node));
             match kind {
                 Some(CheckTarget::Param { .. }) => 'p',
