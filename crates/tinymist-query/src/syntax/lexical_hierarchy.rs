--- conflicted
+++ resolved
@@ -451,22 +451,14 @@
                         let symbol = if self.g == LexicalScopeKind::DefUse {
                             // DefUse mode does not nest symbols inside of functions
                             LexicalInfo {
-<<<<<<< HEAD
-                                name: String::new(),
-=======
                                 name: EcoString::new(),
->>>>>>> 58fea291
                                 kind: LexicalKind::Block,
                                 range: body.range(),
                             }
                         } else if current == self.stack.last().unwrap().1.len() {
                             // Closure has no updated symbol stack
                             LexicalInfo {
-<<<<<<< HEAD
-                                name: "<anonymous>".to_string(),
-=======
                                 name: "<anonymous>".into(),
->>>>>>> 58fea291
                                 kind: LexicalKind::function(),
                                 range: node.range(),
                             }
