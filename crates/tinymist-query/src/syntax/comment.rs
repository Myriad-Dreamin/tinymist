use std::ops::Range;

<<<<<<< HEAD
use typst::syntax::Side;
=======
use typst_shim::syntax::LinkedNodeExt;
>>>>>>> 58fea291

use crate::prelude::*;
use crate::syntax::get_def_target;

use super::DefTarget;

fn extract_document_between(
    node: &LinkedNode,
    rng: Range<usize>,
    first_group: bool,
) -> Option<String> {
    // collect all comments before the definition
    let mut comments = vec![];

    let mut newline_count = 0;
    let nodes = node.children();
    'scan_comments: for n in nodes {
        let offset = n.offset();
        if !rng.contains(&offset) {
            continue;
        }

        log::debug!("found comment for docs: {:?}: {:?}", n.kind(), n.text());

        match n.kind() {
            SyntaxKind::Hash => {
                newline_count = 0;
            }
            SyntaxKind::Space => {
                if n.text().contains('\n') {
                    newline_count += 1;
                }
                if newline_count > 1 {
                    if first_group {
                        break 'scan_comments;
                    }
                    comments.clear();
                }
            }
            SyntaxKind::Parbreak => {
                newline_count = 2;
                if first_group {
                    break 'scan_comments;
                }
                comments.clear();
            }
            SyntaxKind::LineComment => {
                newline_count = 0;
                // comments.push(n.text().strip_prefix("//")?.trim().to_owned());
                // strip all slash prefix
                let text = n.text().trim_start_matches('/');
                comments.push(text.to_owned());
                continue;
            }
            SyntaxKind::BlockComment => {
                newline_count = 0;
                let text = n.text();
                let mut text = text.strip_prefix("/*")?.strip_suffix("*/")?.trim();
                // trip start star
                if text.starts_with('*') {
                    text = text.strip_prefix('*')?.trim();
                }
                comments.push(text.to_owned());
            }
            _ => {
                newline_count = 0;
            }
        }
    }

    if comments.is_empty() {
        return None;
    }

    let dedent = comments.iter().fold(usize::MAX, |acc, c| {
        let indent = c.chars().take_while(|c| c.is_whitespace()).count();
        acc.min(indent)
    });

    let docs = comments
        .iter()
        .map(|c| c.chars().skip(dedent).collect::<String>())
        .collect::<Vec<_>>()
        .join("\n");

    Some(docs)
}

pub fn find_docs_before(src: &Source, cursor: usize) -> Option<String> {
    log::debug!("finding docs at: {id:?}, {cursor}", id = src.id());

    let root = LinkedNode::new(src.root());
<<<<<<< HEAD
    let leaf = root.leaf_at(cursor, Side::Before)?;
=======
    let leaf = root.leaf_at_compat(cursor)?;
>>>>>>> 58fea291
    let def_target = get_def_target(leaf.clone())?;
    find_docs_of(src, def_target)
}

pub fn find_docs_of(src: &Source, def_target: DefTarget) -> Option<String> {
    let root = LinkedNode::new(src.root());
    log::debug!("found docs target: {:?}", def_target.node().kind());
    // todo: import node
    let target = def_target.node().clone();
    let mut node = target.clone();
    while let Some(prev) = node.prev_sibling() {
        node = prev;
        if node.kind() == SyntaxKind::Hash {
            continue;
        }

        let start = node.range().end;
        let end = target.range().start;

        if end <= start {
            return None;
        }

        return extract_document_between(node.parent()?, start..end, false);
    }

    if node.parent()?.range() == root.range() && node.prev_sibling().is_none() {
        return extract_document_between(node.parent()?, root.offset()..node.range().start, false);
    }

    None
}

pub fn find_module_level_docs(src: &Source) -> Option<String> {
    log::debug!("finding docs at: {id:?}", id = src.id());

    let root = LinkedNode::new(src.root());
    for n in root.children() {
        if n.kind().is_trivia() {
            continue;
        }

        return extract_document_between(&root, 0..n.offset(), true);
    }

    extract_document_between(&root, 0..src.text().len(), true)
}<|MERGE_RESOLUTION|>--- conflicted
+++ resolved
@@ -1,10 +1,6 @@
 use std::ops::Range;
 
-<<<<<<< HEAD
-use typst::syntax::Side;
-=======
 use typst_shim::syntax::LinkedNodeExt;
->>>>>>> 58fea291
 
 use crate::prelude::*;
 use crate::syntax::get_def_target;
@@ -97,11 +93,7 @@
     log::debug!("finding docs at: {id:?}, {cursor}", id = src.id());
 
     let root = LinkedNode::new(src.root());
-<<<<<<< HEAD
-    let leaf = root.leaf_at(cursor, Side::Before)?;
-=======
     let leaf = root.leaf_at_compat(cursor)?;
->>>>>>> 58fea291
     let def_target = get_def_target(leaf.clone())?;
     find_docs_of(src, def_target)
 }
