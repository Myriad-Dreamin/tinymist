//! # tinymist-query
//!
//! **Note: this crate is under development. it currently doesn't ensure stable
//! APIs, and heavily depending on some unstable crates.**
//!
//! This crate provides a set of APIs to query the information about the source
//! code. Currently it provides:
//! + language queries defined by the [Language Server Protocol](https://microsoft.github.io/language-server-protocol/).

pub use analysis::{CompletionFeat, LocalContext, LocalContextGuard, LspWorldExt};
pub use completion::{CompletionRequest, PostfixSnippet};
pub use typlite::ColorTheme;
pub use upstream::with_vm;

pub use check::*;
pub use code_action::*;
pub use code_context::*;
pub use code_lens::*;
pub use color_presentation::*;
pub use diagnostics::*;
pub use document_color::*;
pub use document_highlight::*;
pub use document_link::*;
pub use document_metrics::*;
pub use document_symbol::*;
pub use folding_range::*;
pub use goto_declaration::*;
pub use goto_definition::*;
pub use hover::*;
pub use inlay_hint::*;
pub use jump::*;
pub use lsp_typst_boundary::*;
pub use on_enter::*;
pub use prepare_rename::*;
pub use references::*;
pub use rename::*;
pub use selection_range::*;
pub use semantic_tokens_delta::*;
pub use semantic_tokens_full::*;
pub use signature_help::*;
pub use symbol::*;
pub use will_rename_files::*;
pub use workspace_label::*;

pub mod analysis;
pub mod docs;
pub mod package;
pub mod syntax;
pub mod testing;
pub use tinymist_analysis::{ty, upstream};

/// The physical position in a document.
pub type FramePosition = typst::layout::Position;

mod adt;
mod lsp_typst_boundary;
mod prelude;

<<<<<<< HEAD
mod bib;
=======
mod check;
>>>>>>> fcb06028
mod code_action;
mod code_context;
mod code_lens;
mod color_presentation;
mod completion;
mod diagnostics;
mod document_color;
mod document_highlight;
mod document_link;
mod document_metrics;
mod document_symbol;
mod folding_range;
mod goto_declaration;
mod goto_definition;
mod hover;
mod inlay_hint;
mod jump;
mod on_enter;
mod prepare_rename;
mod references;
mod rename;
mod selection_range;
mod semantic_tokens_delta;
mod semantic_tokens_full;
mod signature_help;
mod symbol;
mod will_rename_files;
mod workspace_label;

use typst::syntax::Source;

use tinymist_analysis::{adt::interner::Interned, log_debug_ct};
use tinymist_project::LspComputeGraph;

/// A reference to the interned string
pub(crate) type StrRef = Interned<str>;

/// A request handler with given syntax information.
pub trait SyntaxRequest {
    /// The response type of the request.
    type Response;

    /// Request the information from the given source.
    fn request(
        self,
        source: &Source,
        positing_encoding: PositionEncoding,
    ) -> Option<Self::Response>;
}

/// A request handler with given (semantic) analysis context.
pub trait SemanticRequest {
    /// The response type of the request.
    type Response;

    /// Request the information from the given context.
    fn request(self, ctx: &mut LocalContext) -> Option<Self::Response>;
}

/// A request handler with given (semantic) analysis context and a project
/// snapshot.
pub trait StatefulRequest {
    /// The response type of the request.
    type Response;

    /// Request the information from the given context.
    fn request(self, ctx: &mut LocalContext, graph: LspComputeGraph) -> Option<Self::Response>;
}

#[allow(missing_docs)]
mod polymorphic {
    use completion::CompletionList;
    use lsp_types::TextEdit;
    use serde::{Deserialize, Serialize};
    use tinymist_project::ProjectTask;
    use typst::foundations::Dict;

    use super::prelude::*;
    use super::*;

    #[derive(Debug, Clone)]
    pub struct OnExportRequest {
        /// The path of the document to export.
        pub path: PathBuf,
        /// The export task to run.
        pub task: ProjectTask,
        /// Whether to open the exported file(s) after the export is done.
        pub open: bool,
    }

    #[derive(Debug, Clone)]
    pub struct FormattingRequest {
        /// The path of the document to get semantic tokens for.
        pub path: PathBuf,
    }

    #[derive(Debug, Clone)]
    pub struct ServerInfoRequest {}

    #[derive(Debug, Clone, Serialize, Deserialize)]
    #[serde(rename_all = "camelCase")]
    pub struct ServerInfoResponse {
        pub root: Option<PathBuf>,
        pub font_paths: Vec<PathBuf>,
        pub inputs: Dict,
        pub stats: HashMap<String, String>,
    }

    #[derive(Debug, Clone, Copy, PartialEq, Eq, Hash)]
    pub enum FoldRequestFeature {
        PinnedFirst,
        Unique,
        Mergeable,
        ContextFreeUnique,
    }

    #[derive(Debug, Clone, strum::IntoStaticStr)]
    pub enum CompilerQueryRequest {
        OnExport(OnExportRequest),
        Hover(HoverRequest),
        GotoDefinition(GotoDefinitionRequest),
        GotoDeclaration(GotoDeclarationRequest),
        References(ReferencesRequest),
        InlayHint(InlayHintRequest),
        DocumentColor(DocumentColorRequest),
        DocumentLink(DocumentLinkRequest),
        DocumentHighlight(DocumentHighlightRequest),
        ColorPresentation(ColorPresentationRequest),
        CodeAction(CodeActionRequest),
        CodeLens(CodeLensRequest),
        Completion(CompletionRequest),
        SignatureHelp(SignatureHelpRequest),
        Rename(RenameRequest),
        WillRenameFiles(WillRenameFilesRequest),
        PrepareRename(PrepareRenameRequest),
        DocumentSymbol(DocumentSymbolRequest),
        Symbol(SymbolRequest),
        SemanticTokensFull(SemanticTokensFullRequest),
        SemanticTokensDelta(SemanticTokensDeltaRequest),
        Formatting(FormattingRequest),
        FoldingRange(FoldingRangeRequest),
        SelectionRange(SelectionRangeRequest),
        InteractCodeContext(InteractCodeContextRequest),

        OnEnter(OnEnterRequest),

        DocumentMetrics(DocumentMetricsRequest),
        WorkspaceLabel(WorkspaceLabelRequest),
        ServerInfo(ServerInfoRequest),
    }

    impl CompilerQueryRequest {
        pub fn fold_feature(&self) -> FoldRequestFeature {
            use FoldRequestFeature::*;
            match self {
                Self::OnExport(..) => Mergeable,
                Self::Hover(..) => PinnedFirst,
                Self::GotoDefinition(..) => PinnedFirst,
                Self::GotoDeclaration(..) => PinnedFirst,
                Self::References(..) => PinnedFirst,
                Self::InlayHint(..) => Unique,
                Self::DocumentColor(..) => PinnedFirst,
                Self::DocumentLink(..) => PinnedFirst,
                Self::DocumentHighlight(..) => PinnedFirst,
                Self::ColorPresentation(..) => ContextFreeUnique,
                Self::CodeAction(..) => Unique,
                Self::CodeLens(..) => Unique,
                Self::Completion(..) => Mergeable,
                Self::SignatureHelp(..) => PinnedFirst,
                Self::Rename(..) => Mergeable,
                Self::WillRenameFiles(..) => Mergeable,
                Self::PrepareRename(..) => Mergeable,
                Self::DocumentSymbol(..) => ContextFreeUnique,
                Self::WorkspaceLabel(..) => Mergeable,
                Self::Symbol(..) => Mergeable,
                Self::SemanticTokensFull(..) => PinnedFirst,
                Self::SemanticTokensDelta(..) => PinnedFirst,
                Self::Formatting(..) => ContextFreeUnique,
                Self::FoldingRange(..) => ContextFreeUnique,
                Self::SelectionRange(..) => ContextFreeUnique,
                Self::InteractCodeContext(..) => PinnedFirst,

                Self::OnEnter(..) => ContextFreeUnique,

                Self::DocumentMetrics(..) => PinnedFirst,
                Self::ServerInfo(..) => Mergeable,
            }
        }

        pub fn associated_path(&self) -> Option<&Path> {
            Some(match self {
                Self::OnExport(..) => return None,
                Self::Hover(req) => &req.path,
                Self::GotoDefinition(req) => &req.path,
                Self::GotoDeclaration(req) => &req.path,
                Self::References(req) => &req.path,
                Self::InlayHint(req) => &req.path,
                Self::DocumentColor(req) => &req.path,
                Self::DocumentLink(req) => &req.path,
                Self::DocumentHighlight(req) => &req.path,
                Self::ColorPresentation(req) => &req.path,
                Self::CodeAction(req) => &req.path,
                Self::CodeLens(req) => &req.path,
                Self::Completion(req) => &req.path,
                Self::SignatureHelp(req) => &req.path,
                Self::Rename(req) => &req.path,
                Self::WillRenameFiles(..) => return None,
                Self::PrepareRename(req) => &req.path,
                Self::DocumentSymbol(req) => &req.path,
                Self::Symbol(..) => return None,
                Self::WorkspaceLabel(..) => return None,
                Self::SemanticTokensFull(req) => &req.path,
                Self::SemanticTokensDelta(req) => &req.path,
                Self::Formatting(req) => &req.path,
                Self::FoldingRange(req) => &req.path,
                Self::SelectionRange(req) => &req.path,
                Self::InteractCodeContext(req) => &req.path,

                Self::OnEnter(req) => &req.path,

                Self::DocumentMetrics(req) => &req.path,
                Self::ServerInfo(..) => return None,
            })
        }
    }

    #[derive(Debug, Clone, Serialize, Deserialize)]
    #[serde(untagged)]
    pub enum CompilerQueryResponse {
        OnExport(Option<PathBuf>),
        Hover(Option<Hover>),
        GotoDefinition(Option<GotoDefinitionResponse>),
        GotoDeclaration(Option<GotoDeclarationResponse>),
        References(Option<Vec<LspLocation>>),
        InlayHint(Option<Vec<InlayHint>>),
        DocumentColor(Option<Vec<ColorInformation>>),
        DocumentLink(Option<Vec<DocumentLink>>),
        DocumentHighlight(Option<Vec<DocumentHighlight>>),
        ColorPresentation(Option<Vec<ColorPresentation>>),
        CodeAction(Option<Vec<CodeActionOrCommand>>),
        CodeLens(Option<Vec<CodeLens>>),
        Completion(Option<CompletionList>),
        SignatureHelp(Option<SignatureHelp>),
        PrepareRename(Option<PrepareRenameResponse>),
        Rename(Option<WorkspaceEdit>),
        WillRenameFiles(Option<WorkspaceEdit>),
        DocumentSymbol(Option<DocumentSymbolResponse>),
        Symbol(Option<Vec<SymbolInformation>>),
        WorkspaceLabel(Option<Vec<SymbolInformation>>),
        SemanticTokensFull(Option<SemanticTokensResult>),
        SemanticTokensDelta(Option<SemanticTokensFullDeltaResult>),
        Formatting(Option<Vec<TextEdit>>),
        FoldingRange(Option<Vec<FoldingRange>>),
        SelectionRange(Option<Vec<SelectionRange>>),
        InteractCodeContext(Option<Vec<Option<InteractCodeContextResponse>>>),

        OnEnter(Option<Vec<TextEdit>>),

        DocumentMetrics(Option<DocumentMetricsResponse>),
        ServerInfo(Option<HashMap<String, ServerInfoResponse>>),
    }
}

pub use polymorphic::*;

#[cfg(test)]
mod tests;<|MERGE_RESOLUTION|>--- conflicted
+++ resolved
@@ -56,11 +56,8 @@
 mod lsp_typst_boundary;
 mod prelude;
 
-<<<<<<< HEAD
 mod bib;
-=======
 mod check;
->>>>>>> fcb06028
 mod code_action;
 mod code_context;
 mod code_lens;
