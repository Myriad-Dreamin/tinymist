use once_cell::sync::OnceCell;
<<<<<<< HEAD
use typst::syntax::Side;
=======
use typst_shim::syntax::LinkedNodeExt;
>>>>>>> 58fea291

use crate::{
    adt::interner::Interned,
    analysis::{analyze_dyn_signature, find_definition},
    prelude::*,
    syntax::{get_check_target, get_deref_target, CheckTarget, ParamTarget},
    DocTooltip, LspParamInfo, SemanticRequest,
};

/// The [`textDocument/signatureHelp`] request is sent from the client to the
/// server to request signature information at a given cursor position.
///
/// [`textDocument/signatureHelp`]: https://microsoft.github.io/language-server-protocol/specification#textDocument_signatureHelp
#[derive(Debug, Clone)]
pub struct SignatureHelpRequest {
    /// The path of the document to get signature help for.
    pub path: PathBuf,
    /// The position of the cursor to get signature help for.
    pub position: LspPosition,
}

impl SemanticRequest for SignatureHelpRequest {
    type Response = SignatureHelp;

    fn request(self, ctx: &mut AnalysisContext) -> Option<Self::Response> {
        let source = ctx.source_by_path(&self.path).ok()?;
        let cursor = ctx.to_typst_pos(self.position, &source)? + 1;

<<<<<<< HEAD
        let ast_node = LinkedNode::new(source.root()).leaf_at(cursor, Side::Before)?;
=======
        let ast_node = LinkedNode::new(source.root()).leaf_at_compat(cursor)?;
>>>>>>> 58fea291
        let CheckTarget::Param {
            callee,
            target,
            is_set,
            ..
        } = get_check_target(ast_node)?
        else {
            return None;
        };

        let deref_target = get_deref_target(callee, cursor)?;

        let def_link = find_definition(ctx, source.clone(), None, deref_target)?;

        let type_sig = ctx.user_type_of_def(&source, &def_link);

        let documentation = DocTooltip::get(ctx, &def_link)
            .as_deref()
            .map(markdown_docs);

        let Some(Value::Func(function)) = def_link.value else {
            return None;
        };
        trace!("got function {function:?}");

        let mut function = &function;
        use typst::foundations::func::Repr;
        let mut param_shift = 0;
        while let Repr::With(inner) = function.inner() {
            param_shift += inner.1.items.iter().filter(|x| x.name.is_none()).count();
            function = &inner.0;
        }

        let sig = analyze_dyn_signature(ctx, function.clone());
        let pos = &sig.primary().pos;
        let mut named = sig.primary().named.values().collect::<Vec<_>>();
        let rest = &sig.primary().rest;

        let type_sig = type_sig.and_then(|type_sig| type_sig.sig_repr(true));

        log::info!("got type signature {type_sig:?}");

        named.sort_by_key(|x| &x.name);

        let mut active_parameter = None;

        let mut label = def_link.name.clone();
        let mut params = Vec::new();

        label.push('(');
        let pos = pos
            .iter()
            .enumerate()
            .map(|(i, pos)| (pos, type_sig.as_ref().and_then(|sig| sig.pos(i))));
        let named = named
            .into_iter()
            .map(|x| (x, type_sig.as_ref().and_then(|sig| sig.named(&x.name))));
        let rest = rest
            .iter()
            .map(|x| (x, type_sig.as_ref().and_then(|sig| sig.rest_param())));

        let mut real_offset = 0;
        let focus_name = OnceCell::new();
        for (i, (param, ty)) in pos.chain(named).chain(rest).enumerate() {
            if is_set && !param.settable {
                continue;
            }

            match &target {
                ParamTarget::Positional { .. } if is_set => {}
                ParamTarget::Positional { positional, .. } => {
                    if (*positional) + param_shift == i {
                        active_parameter = Some(real_offset);
                    }
                }
                ParamTarget::Named(name) => {
                    let focus_name = focus_name
                        .get_or_init(|| Interned::new_str(&name.get().clone().into_text()));
                    if focus_name == &param.name {
                        active_parameter = Some(real_offset);
                    }
                }
            }

            real_offset += 1;

            if !params.is_empty() {
                label.push_str(", ");
            }

            label.push_str(&format!(
                "{}: {}",
                param.name,
                ty.unwrap_or(&param.base_type)
                    .describe()
                    .as_deref()
                    .unwrap_or("any")
            ));

            params.push(LspParamInfo {
                label: lsp_types::ParameterLabel::Simple(format!("{}:", param.name)),
                documentation: if !param.docs.is_empty() {
                    Some(Documentation::MarkupContent(MarkupContent {
                        value: param.docs.clone().into(),
                        kind: MarkupKind::Markdown,
                    }))
                } else {
                    None
                },
            });
        }
        label.push(')');
        let ret = type_sig
            .as_ref()
            .and_then(|sig| sig.body.as_ref())
            .or_else(|| sig.primary().ret_ty.as_ref());
        if let Some(ret_ty) = ret {
            label.push_str(" -> ");
            label.push_str(ret_ty.describe().as_deref().unwrap_or("any"));
        }

        if matches!(target, ParamTarget::Positional { .. }) {
            active_parameter =
                active_parameter.map(|x| x.min(sig.primary().pos.len().saturating_sub(1)));
        }

        trace!("got signature info {label} {params:?}");

        Some(SignatureHelp {
            signatures: vec![SignatureInformation {
                label: label.to_string(),
                documentation,
                parameters: Some(params),
                active_parameter: active_parameter.map(|x| x as u32),
            }],
            active_signature: Some(0),
            active_parameter: None,
        })
    }
}

fn markdown_docs(docs: &str) -> Documentation {
    Documentation::MarkupContent(MarkupContent {
        kind: MarkupKind::Markdown,
        value: docs.to_owned(),
    })
}<|MERGE_RESOLUTION|>--- conflicted
+++ resolved
@@ -1,9 +1,5 @@
 use once_cell::sync::OnceCell;
-<<<<<<< HEAD
-use typst::syntax::Side;
-=======
 use typst_shim::syntax::LinkedNodeExt;
->>>>>>> 58fea291
 
 use crate::{
     adt::interner::Interned,
@@ -32,11 +28,7 @@
         let source = ctx.source_by_path(&self.path).ok()?;
         let cursor = ctx.to_typst_pos(self.position, &source)? + 1;
 
-<<<<<<< HEAD
-        let ast_node = LinkedNode::new(source.root()).leaf_at(cursor, Side::Before)?;
-=======
         let ast_node = LinkedNode::new(source.root()).leaf_at_compat(cursor)?;
->>>>>>> 58fea291
         let CheckTarget::Param {
             callee,
             target,
