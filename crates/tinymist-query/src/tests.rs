--- conflicted
+++ resolved
@@ -8,23 +8,6 @@
 
 use ecow::EcoVec;
 use once_cell::sync::Lazy;
-<<<<<<< HEAD
-use reflexo_typst::config::CompileOpts;
-use reflexo_typst::package::{PackageRegistry, PackageSpec};
-use reflexo_typst::world::{EntryOpts, EntryState};
-use reflexo_typst::{
-    CompileDriver, EntryManager, EntryReader, ShadowApi, TypstSystemUniverse, WorldDeps,
-};
-use serde_json::{ser::PrettyFormatter, Serializer, Value};
-use typst::syntax::ast::{self, AstNode};
-use typst::syntax::{FileId as TypstFileId, LinkedNode, Side, Source, SyntaxKind, VirtualPath};
-use typst::{diag::PackageError, foundations::Bytes};
-
-pub use insta::assert_snapshot;
-pub use reflexo_typst::TypstSystemWorld;
-pub use serde::Serialize;
-pub use serde_json::json;
-=======
 use reflexo_typst::package::{PackageRegistry, PackageSpec};
 use reflexo_typst::world::EntryState;
 use reflexo_typst::{CompileDriverImpl, EntryManager, EntryReader, ShadowApi, WorldDeps};
@@ -39,7 +22,6 @@
 pub use serde_json::json;
 pub use tinymist_world::{LspUniverse, LspUniverseBuilder, LspWorld};
 use typst_shim::syntax::LinkedNodeExt;
->>>>>>> 58fea291
 
 use crate::{
     analysis::{Analysis, AnalysisResources},
@@ -272,11 +254,7 @@
         .unwrap();
 
     let n = LinkedNode::new(s.root());
-<<<<<<< HEAD
-    let mut n = n.leaf_at(re + 1, Side::Before).unwrap();
-=======
     let mut n = n.leaf_at_compat(re + 1).unwrap();
->>>>>>> 58fea291
 
     let match_prev = match &m {
         MatchAny { prev } => *prev,
