--- conflicted
+++ resolved
@@ -1,10 +1,6 @@
 use core::fmt;
 
-<<<<<<< HEAD
-use typst::syntax::Side;
-=======
 use typst_shim::syntax::LinkedNodeExt;
->>>>>>> 58fea291
 
 use crate::{
     analysis::{analyze_dyn_signature, find_definition, DefinitionLink, Signature},
@@ -54,11 +50,7 @@
             ))
         })?;
 
-<<<<<<< HEAD
-        let ast_node = LinkedNode::new(source.root()).leaf_at(cursor, Side::Before)?;
-=======
         let ast_node = LinkedNode::new(source.root()).leaf_at_compat(cursor)?;
->>>>>>> 58fea291
         let range = ctx.to_lsp_range(ast_node.range(), &source);
 
         // Neovim shows ugly hover if the hover content is in array, so we join them
@@ -130,11 +122,7 @@
     source: &Source,
     cursor: usize,
 ) -> Option<HoverContents> {
-<<<<<<< HEAD
-    let leaf = LinkedNode::new(source.root()).leaf_at(cursor, Side::Before)?;
-=======
     let leaf = LinkedNode::new(source.root()).leaf_at_compat(cursor)?;
->>>>>>> 58fea291
 
     if !matches!(leaf.kind(), SyntaxKind::Star) {
         return None;
@@ -155,11 +143,7 @@
 
     let mut results = vec![];
 
-<<<<<<< HEAD
     let mut names = scope.iter().map(|(name, _, _)| name).collect::<Vec<_>>();
-=======
-    let mut names = scope.iter().map(|(name, _)| name).collect::<Vec<_>>();
->>>>>>> 58fea291
     names.sort();
     let mut items = String::new();
     items.push_str("let (");
@@ -192,11 +176,7 @@
     document: Option<&VersionedDocument>,
     cursor: usize,
 ) -> Option<LspHoverContents> {
-<<<<<<< HEAD
-    let leaf = LinkedNode::new(source.root()).leaf_at(cursor, Side::Before)?;
-=======
     let leaf = LinkedNode::new(source.root()).leaf_at_compat(cursor)?;
->>>>>>> 58fea291
 
     let deref_target = get_deref_target(leaf.clone(), cursor)?;
 
