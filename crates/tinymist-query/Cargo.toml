--- conflicted
+++ resolved
@@ -43,10 +43,7 @@
 typst.workspace = true
 
 reflexo.workspace = true
-<<<<<<< HEAD
 reflexo-typst.workspace = true
-=======
->>>>>>> 58fea291
 typst-shim.workspace = true
 
 lsp-types.workspace = true
