--- conflicted
+++ resolved
@@ -499,22 +499,6 @@
         Err(method_not_found())
     }
 
-<<<<<<< HEAD
-    /// Get directory of local pacakges
-    pub fn resource_local_packages(
-        &mut self,
-        _arguments: Vec<JsonValue>,
-    ) -> AnySchedulableResponse {
-        let Some(data_dir) = dirs::data_dir() else {
-            return just_ok(JsonValue::Null);
-        };
-        let local_path = data_dir.join("typst/packages");
-        if !local_path.exists() {
-            return just_ok(JsonValue::Null);
-        }
-        let local_path = local_path.to_string_lossy().to_string();
-        just_ok(JsonValue::String(local_path))
-=======
     /// Get directory of pacakges
     pub fn resource_package_dirs(&mut self, _arguments: Vec<JsonValue>) -> AnySchedulableResponse {
         let snap = self.primary().snapshot().map_err(z_internal_error)?;
@@ -604,6 +588,5 @@
 
             res.map_err(|e| internal_error(e.to_string()))?
         })
->>>>>>> 58fea291
     }
 }