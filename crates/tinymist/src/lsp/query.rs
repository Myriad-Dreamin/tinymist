//! tinymist's language server

use lsp_types::request::GotoDeclarationParams;
use lsp_types::*;
use serde::{Deserialize, Serialize};
use sync_ls::*;
use tinymist_query::{
    CompilerQueryRequest, CompilerQueryResponse, FoldRequestFeature, SyntaxRequest,
};
use tinymist_std::ImmutPath;

use crate::project::{EntryState, TaskInputs, DETACHED_ENTRY};
use crate::{as_path, as_path_, as_path_pos, FormatterMode, ServerState};

/// The future type for a lsp query.
pub type QueryFuture = SchedulableResponse<CompilerQueryResponse>;

macro_rules! run_query {
    ($self: ident.$query: ident ($($arg_key:ident),* $(,)?)) => {{
        use tinymist_query::*;
        let req = paste::paste! { [<$query Request>] { $($arg_key),* } };
        erased_response($self.query(CompilerQueryRequest::$query(req.clone())))
    }};
}
pub(crate) use run_query;

/// LSP Standard Language Features
impl ServerState {
    pub(crate) fn goto_definition(&mut self, params: GotoDefinitionParams) -> ScheduleResult {
        let (path, position) = as_path_pos(params.text_document_position_params);
        run_query!(self.GotoDefinition(path, position))
    }

    pub(crate) fn goto_declaration(&mut self, params: GotoDeclarationParams) -> ScheduleResult {
        let (path, position) = as_path_pos(params.text_document_position_params);
        run_query!(self.GotoDeclaration(path, position))
    }

    pub(crate) fn references(&mut self, params: ReferenceParams) -> ScheduleResult {
        let (path, position) = as_path_pos(params.text_document_position);
        run_query!(self.References(path, position))
    }

    pub(crate) fn hover(&mut self, params: HoverParams) -> ScheduleResult {
        let (path, position) = as_path_pos(params.text_document_position_params);
        self.implicit_focus_entry(|| Some(path.as_path().into()), 'h');

        self.implicit_position = Some(position);
        run_query!(self.Hover(path, position))
    }

    pub(crate) fn folding_range(&mut self, params: FoldingRangeParams) -> ScheduleResult {
        let path = as_path(params.text_document);
        let line_folding_only = self.const_config().doc_line_folding_only;
        self.implicit_focus_entry(|| Some(path.as_path().into()), 'f');
        run_query!(self.FoldingRange(path, line_folding_only))
    }

    pub(crate) fn selection_range(&mut self, params: SelectionRangeParams) -> ScheduleResult {
        let path = as_path(params.text_document);
        let positions = params.positions;
        run_query!(self.SelectionRange(path, positions))
    }

    pub(crate) fn document_highlight(&mut self, params: DocumentHighlightParams) -> ScheduleResult {
        let (path, position) = as_path_pos(params.text_document_position_params);
        run_query!(self.DocumentHighlight(path, position))
    }

    pub(crate) fn document_symbol(&mut self, params: DocumentSymbolParams) -> ScheduleResult {
        let path = as_path(params.text_document);
        run_query!(self.DocumentSymbol(path))
    }

    pub(crate) fn semantic_tokens_full(&mut self, params: SemanticTokensParams) -> ScheduleResult {
        let path = as_path(params.text_document);
        self.implicit_focus_entry(|| Some(path.as_path().into()), 't');
        run_query!(self.SemanticTokensFull(path))
    }

    pub(crate) fn semantic_tokens_full_delta(
        &mut self,

        params: SemanticTokensDeltaParams,
    ) -> ScheduleResult {
        let path = as_path(params.text_document);
        let previous_result_id = params.previous_result_id;
        self.implicit_focus_entry(|| Some(path.as_path().into()), 't');
        run_query!(self.SemanticTokensDelta(path, previous_result_id))
    }

    pub(crate) fn formatting(&mut self, params: DocumentFormattingParams) -> ScheduleResult {
        if matches!(self.config.formatter_mode, FormatterMode::Disable) {
            return just_ok(serde_json::Value::Null);
        }

        let path: ImmutPath = as_path(params.text_document).as_path().into();
        let source = self.query_source(path, |source: typst::syntax::Source| Ok(source))?;
        erased_response(self.formatter.run(source))
    }

    pub(crate) fn range_formatting(
        &mut self,
        params: DocumentRangeFormattingParams,
    ) -> ScheduleResult {
        if matches!(self.config.formatter_mode, FormatterMode::Disable) {
            return just_ok(serde_json::Value::Null);
        }

        let path: ImmutPath = as_path(params.text_document).as_path().into();
        let source = self.query_source(path, Ok)?;
        erased_response(self.formatter.run_on_range(source, params.range))
    }

    pub(crate) fn inlay_hint(&mut self, params: InlayHintParams) -> ScheduleResult {
        let path = as_path(params.text_document);
        let range = params.range;
        run_query!(self.InlayHint(path, range))
    }

    pub(crate) fn document_color(&mut self, params: DocumentColorParams) -> ScheduleResult {
        let path = as_path(params.text_document);
        run_query!(self.DocumentColor(path))
    }

    pub(crate) fn document_link(&mut self, params: DocumentLinkParams) -> ScheduleResult {
        let path = as_path(params.text_document);
        run_query!(self.DocumentLink(path))
    }

    pub(crate) fn color_presentation(&mut self, params: ColorPresentationParams) -> ScheduleResult {
        let path = as_path(params.text_document);
        let color = params.color;
        let range = params.range;
        run_query!(self.ColorPresentation(path, color, range))
    }

    pub(crate) fn code_action(&mut self, params: CodeActionParams) -> ScheduleResult {
        let path = as_path(params.text_document);
        let range = params.range;
        let context = params.context;
        run_query!(self.CodeAction(path, range, context))
    }

    pub(crate) fn code_lens(&mut self, params: CodeLensParams) -> ScheduleResult {
        let path = as_path(params.text_document);
        run_query!(self.CodeLens(path))
    }

    pub(crate) fn completion(&mut self, params: CompletionParams) -> ScheduleResult {
        let (path, position) = as_path_pos(params.text_document_position);
        let context = params.context.as_ref();
        let explicit =
            context.is_some_and(|context| context.trigger_kind == CompletionTriggerKind::INVOKED);
        let trigger_character = context
            .and_then(|c| c.trigger_character.as_ref())
            .and_then(|c| c.chars().next());

        self.implicit_position = Some(position);
        run_query!(self.Completion(path, position, explicit, trigger_character))
    }

    pub(crate) fn signature_help(&mut self, params: SignatureHelpParams) -> ScheduleResult {
        let (path, position) = as_path_pos(params.text_document_position_params);

        self.implicit_position = Some(position);
        run_query!(self.SignatureHelp(path, position))
    }

    pub(crate) fn rename(&mut self, params: RenameParams) -> ScheduleResult {
        let (path, position) = as_path_pos(params.text_document_position);
        let new_name = params.new_name;
        run_query!(self.Rename(path, position, new_name))
    }

    pub(crate) fn prepare_rename(&mut self, params: TextDocumentPositionParams) -> ScheduleResult {
        let (path, position) = as_path_pos(params);
        run_query!(self.PrepareRename(path, position))
    }

    pub(crate) fn symbol(&mut self, params: WorkspaceSymbolParams) -> ScheduleResult {
        let pattern = (!params.query.is_empty()).then_some(params.query);
        run_query!(self.Symbol(pattern))
    }

    pub(crate) fn on_enter(&mut self, params: OnEnterParams) -> ScheduleResult {
        let path = as_path(params.text_document);
        let range = params.range;
        let handle_list = self.config.on_enter.handle_list;
        run_query!(self.OnEnter(path, range, handle_list))
    }

    pub(crate) fn will_rename_files(&mut self, params: RenameFilesParams) -> ScheduleResult {
        log::info!("will rename files {params:?}");
        let paths = params
            .files
            .iter()
            .map(|f| {
                Some((
                    as_path_(&Url::parse(&f.old_uri).ok()?),
                    as_path_(&Url::parse(&f.new_uri).ok()?),
                ))
            })
            .collect::<Option<Vec<_>>>()
            .ok_or_else(|| invalid_params("invalid urls"))?;

        run_query!(self.WillRenameFiles(paths))
    }
}

macro_rules! query_source {
    ($self:ident, $method:ident, $req:expr) => {{
        let path: ImmutPath = $req.path.clone().into();

        $self.query_source(path, |source| {
            let enc = $self.const_config().position_encoding;
            let res = $req.request(&source, enc);
            Ok(CompilerQueryResponse::$method(res))
        })
    }};
}

impl ServerState {
    /// Perform a language query.
    pub fn query(&mut self, query: CompilerQueryRequest) -> QueryFuture {
        use CompilerQueryRequest::*;

        just_ok(match query {
            FoldingRange(req) => query_source!(self, FoldingRange, req)?,
            SelectionRange(req) => query_source!(self, SelectionRange, req)?,
            DocumentSymbol(req) => query_source!(self, DocumentSymbol, req)?,
            OnEnter(req) => query_source!(self, OnEnter, req)?,
            ColorPresentation(req) => CompilerQueryResponse::ColorPresentation(req.request()),
            #[cfg(feature = "export")]
            OnExport(req) => return self.on_export(req),
            #[cfg(not(feature = "export"))]
            OnExport(_req) => return Err(internal_error("export feature is not enabled")),
            ServerInfo(_) => return self.collect_server_info(),
            // todo: query on dedicate projects
            _ => return self.query_on(query),
        })
    }

    fn query_on(&mut self, query: CompilerQueryRequest) -> QueryFuture {
        use CompilerQueryRequest::*;
        type R = CompilerQueryResponse;
        assert!(query.fold_feature() != FoldRequestFeature::ContextFreeUnique);

        let (mut snap, stat) = self
            .query_snapshot_with_stat(&query)
            .map_err(internal_error)?;
        // todo: whether it is safe to inherit success_doc with changed entry
        if !self.is_pinning() {
            let input = query
                .associated_path()
                .map(|path| self.resolve_task(path.into()))
                .or_else(|| {
                    let root = self.entry_resolver().root(None)?;
                    Some(TaskInputs {
                        entry: Some(EntryState::new_rooted_by_id(root, *DETACHED_ENTRY)),
                        ..TaskInputs::default()
                    })
                });

            if let Some(input) = input {
                snap = snap.task(input);
            }
        }

        just_future(async move {
            stat.snap();

            // todo: preload in web
            #[cfg(feature = "system")]
            if matches!(query, Completion(..)) {
                // Prefetch the package index for completion.
                if snap.registry().cached_index().is_none() {
                    let registry = snap.registry().clone();
                    tokio::spawn(async move {
                        let _ = registry.download_index();
                    });
                }
            }

            let res = match query {
                SemanticTokensFull(req) => snap.run_semantic(req, R::SemanticTokensFull),
                SemanticTokensDelta(req) => snap.run_semantic(req, R::SemanticTokensDelta),
                InteractCodeContext(req) => snap.run_semantic(req, R::InteractCodeContext),
                Hover(req) => snap.run_semantic(req, R::Hover),
                GotoDefinition(req) => snap.run_semantic(req, R::GotoDefinition),
                GotoDeclaration(req) => snap.run_semantic(req, R::GotoDeclaration),
                References(req) => snap.run_semantic(req, R::References),
                InlayHint(req) => snap.run_semantic(req, R::InlayHint),
                DocumentHighlight(req) => snap.run_semantic(req, R::DocumentHighlight),
                DocumentColor(req) => snap.run_semantic(req, R::DocumentColor),
                DocumentLink(req) => snap.run_semantic(req, R::DocumentLink),
                CodeAction(req) => snap.run_semantic(req, R::CodeAction),
                CodeLens(req) => snap.run_semantic(req, R::CodeLens),
                Completion(req) => snap.run_semantic(req, R::Completion),
                SignatureHelp(req) => snap.run_semantic(req, R::SignatureHelp),
                Rename(req) => snap.run_semantic(req, R::Rename),
                WillRenameFiles(req) => snap.run_semantic(req, R::WillRenameFiles),
                PrepareRename(req) => snap.run_semantic(req, R::PrepareRename),
                Symbol(req) => snap.run_semantic(req, R::Symbol),
                WorkspaceLabel(req) => snap.run_semantic(req, R::WorkspaceLabel),
<<<<<<< HEAD
                DocumentMetrics(req) => snap.run_stateful(req, R::DocumentMetrics),
                ShowFullValue(req) => snap.run_stateful(req, R::ShowFullValue),
=======
                DocumentMetrics(req) => snap.run_semantic(req, R::DocumentMetrics),
>>>>>>> 5954e76a
                _ => unreachable!(),
            };

            res.map_err(internal_error)
        })
    }
}

/// A parameter for the `experimental/onEnter` command.
///
/// @since 3.17.0
#[derive(Debug, Eq, PartialEq, Clone, Deserialize, Serialize)]
#[serde(rename_all = "camelCase")]
pub struct OnEnterParams {
    /// The text document.
    pub text_document: TextDocumentIdentifier,

    /// The visible document range for which `onEnter` edits should be computed.
    pub range: Range,
}

pub struct OnEnter;
impl lsp_types::request::Request for OnEnter {
    type Params = OnEnterParams;
    type Result = Option<Vec<TextEdit>>;
    const METHOD: &'static str = "experimental/onEnter";
}<|MERGE_RESOLUTION|>--- conflicted
+++ resolved
@@ -303,12 +303,8 @@
                 PrepareRename(req) => snap.run_semantic(req, R::PrepareRename),
                 Symbol(req) => snap.run_semantic(req, R::Symbol),
                 WorkspaceLabel(req) => snap.run_semantic(req, R::WorkspaceLabel),
-<<<<<<< HEAD
-                DocumentMetrics(req) => snap.run_stateful(req, R::DocumentMetrics),
-                ShowFullValue(req) => snap.run_stateful(req, R::ShowFullValue),
-=======
                 DocumentMetrics(req) => snap.run_semantic(req, R::DocumentMetrics),
->>>>>>> 5954e76a
+                ShowFullValue(req) => snap.run_semantic(req, R::ShowFullValue),
                 _ => unreachable!(),
             };
 
