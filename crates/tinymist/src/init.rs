--- conflicted
+++ resolved
@@ -17,11 +17,7 @@
 use tinymist_render::PeriscopeArgs;
 use typst::foundations::IntoValue;
 use typst::syntax::{FileId, VirtualPath};
-<<<<<<< HEAD
 use typst_shim::utils::{Deferred, LazyHash};
-=======
-use typst_shim::utils::Deferred;
->>>>>>> 58fea291
 
 // todo: svelte-language-server responds to a Goto Definition request with
 // LocationLink[] even if the client does not report the
