use std::path::{Path, PathBuf};
use std::sync::Arc;

use crate::project::font::TinymistFontResolver;
use anyhow::bail;
use clap::Parser;
use itertools::Itertools;
use lsp_types::*;
use once_cell::sync::{Lazy, OnceCell};
use reflexo::error::IgnoreLogging;
use reflexo_typst::{ImmutPath, TypstDict};
use serde::{Deserialize, Serialize};
use serde_json::{json, Map, Value as JsonValue};
use strum::IntoEnumIterator;
use task::{ExportUserConfig, FormatUserConfig, FormatterConfig};
use tinymist_project::{
    EntryResolver, ExportPdfTask, ExportTask, PathPattern, ProjectResolutionKind, ProjectTask,
    TaskWhen,
};
use tinymist_query::analysis::{Modifier, TokenType};
use tinymist_query::{CompletionFeat, PositionEncoding};
use tinymist_render::PeriscopeArgs;
use tinymist_task::ExportTarget;
use typst::foundations::IntoValue;
use typst_shim::utils::{Deferred, LazyHash};

// todo: svelte-language-server responds to a Goto Definition request with
// LocationLink[] even if the client does not report the
// textDocument.definition.linkSupport capability.

use super::*;
use crate::project::ImmutDict;

/// Capability to add valid commands to the arguments.
pub trait AddCommands {
    /// Adds commands to the arguments.
    fn add_commands(&mut self, cmds: &[String]);
}

/// The regular initializer.
pub struct RegularInit {
    /// The connection to the client.
    pub client: TypedLspClient<ServerState>,
    /// The font options for the compiler.
    pub font_opts: CompileFontArgs,
    /// The commands to execute.
    pub exec_cmds: Vec<String>,
}

impl AddCommands for RegularInit {
    fn add_commands(&mut self, cmds: &[String]) {
        self.exec_cmds.extend(cmds.iter().cloned());
    }
}

impl Initializer for RegularInit {
    type I = InitializeParams;
    type S = ServerState;
    /// The [`initialize`] request is the first request sent from the client to
    /// the server.
    ///
    /// [`initialize`]: https://microsoft.github.io/language-server-protocol/specification#initialize
    ///
    /// This method is guaranteed to only execute once. If the client sends this
    /// request to the server again, the server will respond with JSON-RPC
    /// error code `-32600` (invalid request).
    ///
    /// # Panics
    /// Panics if the const configuration is already initialized.
    /// Panics if the cluster is already initialized.
    ///
    /// # Errors
    /// Errors if the configuration could not be updated.
<<<<<<< HEAD
    fn initialize(self, params: InitializeParams) -> (ServerState, AnySchedulableResponse) {
        let (config, err) = Config::from_params(params, self.font_opts);
=======
    fn initialize(mut self, params: InitializeParams) -> (ServerState, AnySchedulableResponse) {
        // Initialize configurations
        let roots = match params.workspace_folders.as_ref() {
            Some(roots) => roots
                .iter()
                .filter_map(|root| root.uri.to_file_path().ok().map(ImmutPath::from))
                .collect(),
            #[allow(deprecated)] // `params.root_path` is marked as deprecated
            None => params
                .root_uri
                .as_ref()
                .and_then(|uri| uri.to_file_path().ok().map(ImmutPath::from))
                .or_else(|| Some(Path::new(&params.root_path.as_ref()?).into()))
                .into_iter()
                .collect(),
        };
        let mut config = Config::new(
            ConstConfig::from(&params),
            roots,
            std::mem::take(&mut self.font_opts),
        );

        let err = params.initialization_options.and_then(|init| {
            config
                .update(&init)
                .map_err(|e| e.to_string())
                .map_err(invalid_params)
                .err()
        });
>>>>>>> dc348259

        let super_init = SuperInit {
            client: self.client,
            exec_cmds: self.exec_cmds,
            config,
            err,
        };

        super_init.initialize(())
    }
}

/// The super LSP initializer.
pub struct SuperInit {
    /// Using the connection to the client.
    pub client: TypedLspClient<ServerState>,
    /// The valid commands for `workspace/executeCommand` requests.
    pub exec_cmds: Vec<String>,
    /// The configuration for the server.
    pub config: Config,
    /// Whether an error occurred before super initialization.
    pub err: Option<ResponseError>,
}

impl AddCommands for SuperInit {
    fn add_commands(&mut self, cmds: &[String]) {
        self.exec_cmds.extend(cmds.iter().cloned());
    }
}

impl Initializer for SuperInit {
    type I = ();
    type S = ServerState;
    fn initialize(self, _params: ()) -> (ServerState, AnySchedulableResponse) {
        let SuperInit {
            client,
            exec_cmds,
            config,
            err,
        } = self;
        let const_config = config.const_config.clone();
        // Bootstrap server
        let service = ServerState::main(client, config, err.is_none());

        if let Some(err) = err {
            return (service, Err(err));
        }

        let semantic_tokens_provider = (!const_config.tokens_dynamic_registration).then(|| {
            SemanticTokensServerCapabilities::SemanticTokensOptions(get_semantic_tokens_options())
        });
        let document_formatting_provider =
            (!const_config.doc_fmt_dynamic_registration).then_some(OneOf::Left(true));

        let file_operations = const_config.notify_will_rename_files.then(|| {
            WorkspaceFileOperationsServerCapabilities {
                will_rename: Some(FileOperationRegistrationOptions {
                    filters: vec![FileOperationFilter {
                        scheme: Some("file".to_string()),
                        pattern: FileOperationPattern {
                            glob: "**/*.typ".to_string(),
                            matches: Some(FileOperationPatternKind::File),
                            options: None,
                        },
                    }],
                }),
                ..Default::default()
            }
        });

        let res = InitializeResult {
            capabilities: ServerCapabilities {
                // todo: respect position_encoding
                // position_encoding: Some(cc.position_encoding.into()),
                hover_provider: Some(HoverProviderCapability::Simple(true)),
                signature_help_provider: Some(SignatureHelpOptions {
                    trigger_characters: Some(vec![
                        String::from("("),
                        String::from(","),
                        String::from(":"),
                    ]),
                    retrigger_characters: None,
                    work_done_progress_options: WorkDoneProgressOptions {
                        work_done_progress: None,
                    },
                }),
                definition_provider: Some(OneOf::Left(true)),
                references_provider: Some(OneOf::Left(true)),
                completion_provider: Some(CompletionOptions {
                    // Please update the language-configuration.json if you are changing this
                    // setting.
                    trigger_characters: Some(vec![
                        String::from("#"),
                        String::from("("),
                        String::from("<"),
                        String::from(","),
                        String::from("."),
                        String::from(":"),
                        String::from("/"),
                        String::from("\""),
                        String::from("@"),
                    ]),
                    ..Default::default()
                }),
                text_document_sync: Some(TextDocumentSyncCapability::Options(
                    TextDocumentSyncOptions {
                        open_close: Some(true),
                        change: Some(TextDocumentSyncKind::INCREMENTAL),
                        save: Some(TextDocumentSyncSaveOptions::Supported(true)),
                        ..Default::default()
                    },
                )),
                semantic_tokens_provider,
                execute_command_provider: Some(ExecuteCommandOptions {
                    commands: exec_cmds,
                    work_done_progress_options: WorkDoneProgressOptions {
                        work_done_progress: None,
                    },
                }),
                color_provider: Some(ColorProviderCapability::Simple(true)),
                document_highlight_provider: Some(OneOf::Left(true)),
                document_symbol_provider: Some(OneOf::Left(true)),
                workspace_symbol_provider: Some(OneOf::Left(true)),
                selection_range_provider: Some(SelectionRangeProviderCapability::Simple(true)),
                rename_provider: Some(OneOf::Right(RenameOptions {
                    prepare_provider: Some(true),
                    work_done_progress_options: WorkDoneProgressOptions {
                        work_done_progress: None,
                    },
                })),
                document_link_provider: Some(DocumentLinkOptions {
                    resolve_provider: None,
                    work_done_progress_options: WorkDoneProgressOptions {
                        work_done_progress: None,
                    },
                }),
                folding_range_provider: Some(FoldingRangeProviderCapability::Simple(true)),
                workspace: Some(WorkspaceServerCapabilities {
                    workspace_folders: Some(WorkspaceFoldersServerCapabilities {
                        supported: Some(true),
                        change_notifications: Some(OneOf::Left(true)),
                    }),
                    file_operations,
                }),
                document_formatting_provider,
                inlay_hint_provider: Some(OneOf::Left(true)),
                code_action_provider: Some(CodeActionProviderCapability::Simple(true)),
                code_lens_provider: Some(CodeLensOptions {
                    resolve_provider: Some(false),
                }),

                experimental: Some(json!({
                  "onEnter": true,
                })),
                ..Default::default()
            },
            ..Default::default()
        };

        let res = serde_json::to_value(res).map_err(|e| invalid_params(e.to_string()));
        (service, just_result(res))
    }
}

// region Configuration Items
const CONFIG_ITEMS: &[&str] = &[
    "tinymist",
    "projectResolution",
    "outputPath",
    "exportPdf",
    "rootPath",
    "semanticTokens",
    "formatterMode",
    "formatterPrintWidth",
    "formatterIndentSize",
    "exportTarget",
    "completion",
    "fontPaths",
    "systemFonts",
    "typstExtraArgs",
    "compileStatus",
    "colorTheme",
    "hoverPeriscope",
];
// endregion Configuration Items

/// The user configuration read from the editor.
///
/// Note: `Config::default` is intentionally to be "pure" and not to be
/// affected by system environment variables.
/// To get the configuration with system defaults, use [`Config::new`] intead.
#[derive(Debug, Default, Clone)]
pub struct Config {
    /// The resolution kind of the project.
    pub project_resolution: ProjectResolutionKind,
    /// Constant configuration for the server.
    pub const_config: ConstConfig,
    /// The compile configurations
    pub compile: CompileConfig,
    /// Dynamic configuration for semantic tokens.
    pub semantic_tokens: SemanticTokensMode,
    /// Dynamic configuration for the experimental formatter.
    pub formatter_mode: FormatterMode,
    /// Sets the print width for the formatter, which is a **soft limit** of
    /// characters per line. See [the definition of *Print Width*](https://prettier.io/docs/en/options.html#print-width).
    pub formatter_print_width: Option<u32>,
    /// Sets the indent size (using space) for the formatter.
    pub formatter_indent_size: Option<u32>,
    /// Whether to remove html from markup content in responses.
    pub support_html_in_markdown: bool,
    /// Tinymist's default export target.
    pub export_target: ExportTarget,
    /// Tinymist's completion features.
    pub completion: CompletionFeat,
}

impl Config {
<<<<<<< HEAD
    /// Creates a new configuration from the lsp initialization parameters.
    pub fn from_params(
        params: InitializeParams,
        font_opts: CompileFontArgs,
    ) -> (Self, Option<ResponseError>) {
        // Initialize configurations
        let roots = match params.workspace_folders.as_ref() {
            Some(roots) => roots
                .iter()
                .filter_map(|root| root.uri.to_file_path().ok().map(ImmutPath::from))
                .collect(),
            #[allow(deprecated)] // `params.root_path` is marked as deprecated
            None => params
                .root_uri
                .as_ref()
                .and_then(|uri| uri.to_file_path().ok().map(ImmutPath::from))
                .or_else(|| Some(Path::new(&params.root_path.as_ref()?).into()))
                .into_iter()
                .collect(),
        };
        let mut config = Config {
            const_config: ConstConfig::from(&params),
            compile: CompileConfig {
                entry_resolver: EntryResolver {
                    roots,
                    ..Default::default()
=======
    /// Creates a new configuration with system defaults.
    pub fn new(
        const_config: ConstConfig,
        roots: Vec<ImmutPath>,
        font_opts: CompileFontArgs,
    ) -> Self {
        let mut config = Self {
            const_config,
            compile: CompileConfig {
                entry_resolver: EntryResolver {
                    roots,
                    ..EntryResolver::default()
>>>>>>> dc348259
                },
                font_opts,
                ..CompileConfig::default()
            },
<<<<<<< HEAD
            ..Config::default()
        };
        let err = params.initialization_options.and_then(|init| {
            config
                .update(&init)
                .map_err(|e| e.to_string())
                .map_err(invalid_params)
                .err()
        });

        (config, err)
=======
            ..Self::default()
        };
        config
            .update_by_map(&Map::default())
            .log_error("failed to assign Config defaults");
        config
>>>>>>> dc348259
    }

    /// Gets items for serialization.
    pub fn get_items() -> Vec<ConfigurationItem> {
        let sections = CONFIG_ITEMS
            .iter()
            .flat_map(|item| [format!("tinymist.{item}"), item.to_string()]);

        sections
            .map(|section| ConfigurationItem {
                section: Some(section),
                ..Default::default()
            })
            .collect()
    }

    /// Converts values to a map.
    pub fn values_to_map(values: Vec<JsonValue>) -> Map<String, JsonValue> {
        let unpaired_values = values
            .into_iter()
            .tuples()
            .map(|(a, b)| if !a.is_null() { a } else { b });

        CONFIG_ITEMS
            .iter()
            .map(|item| item.to_string())
            .zip(unpaired_values)
            .collect()
    }

    /// Updates the configuration with a JSON object.
    ///
    /// # Errors
    /// Errors if the update is invalid.
    pub fn update(&mut self, update: &JsonValue) -> anyhow::Result<()> {
        if let JsonValue::Object(update) = update {
            let namespaced = update.get("tinymist").and_then(|m| match m {
                JsonValue::Object(namespaced) => Some(namespaced),
                _ => None,
            });

            self.update_by_map(update)?;
            if let Some(namespaced) = namespaced {
                self.update_by_map(namespaced)?;
            }
            Ok(())
        } else {
            bail!("got invalid configuration object {update}")
        }
    }

    /// Updates the configuration with a map.
    ///
    /// # Errors
    /// Errors if the update is invalid.
    pub fn update_by_map(&mut self, update: &Map<String, JsonValue>) -> anyhow::Result<()> {
        macro_rules! assign_config {
            ($( $field_path:ident ).+ := $bind:literal?: $ty:ty) => {
                let v = try_deserialize::<$ty>(update, $bind);
                self.$($field_path).+ = v.unwrap_or_default();
            };
            ($( $field_path:ident ).+ := $bind:literal: $ty:ty = $default_value:expr) => {
                let v = try_deserialize::<$ty>(update, $bind);
                self.$($field_path).+ = v.unwrap_or_else(|| $default_value);
            };
        }

        fn try_deserialize<T: serde::de::DeserializeOwned>(
            map: &Map<String, JsonValue>,
            key: &str,
        ) -> Option<T> {
            T::deserialize(map.get(key)?)
                .inspect_err(|e| log::warn!("failed to deserialize {key:?}: {e}"))
                .ok()
        }

        assign_config!(project_resolution := "projectResolution"?: ProjectResolutionKind);
        assign_config!(semantic_tokens := "semanticTokens"?: SemanticTokensMode);
        assign_config!(formatter_mode := "formatterMode"?: FormatterMode);
        assign_config!(formatter_print_width := "formatterPrintWidth"?: Option<u32>);
        assign_config!(formatter_indent_size := "formatterIndentSize"?: Option<u32>);
        assign_config!(support_html_in_markdown := "supportHtmlInMarkdown"?: bool);
        assign_config!(export_target := "exportTarget"?: ExportTarget);
        assign_config!(completion := "completion"?: CompletionFeat);
        assign_config!(completion.trigger_suggest := "triggerSuggest"?: bool);
        assign_config!(completion.trigger_parameter_hints := "triggerParameterHints"?: bool);
        assign_config!(completion.trigger_suggest_and_parameter_hints := "triggerSuggestAndParameterHints"?: bool);
        self.compile.update_by_map(update)?;
        self.compile.validate()
    }

    /// Gets the formatter configuration.
    pub fn formatter(&self) -> FormatUserConfig {
        let formatter_print_width = self.formatter_print_width.unwrap_or(120) as usize;
        let formatter_indent_size = self.formatter_indent_size.unwrap_or(2) as usize;

        FormatUserConfig {
            config: match self.formatter_mode {
                FormatterMode::Typstyle => FormatterConfig::Typstyle(Box::new(
                    typstyle_core::Config::default()
                        .with_width(formatter_print_width)
                        .with_tab_spaces(formatter_indent_size),
                )),
                FormatterMode::Typstfmt => FormatterConfig::Typstfmt(Box::new(typstfmt::Config {
                    max_line_length: formatter_print_width,
                    indent_space: formatter_indent_size,
                    ..typstfmt::Config::default()
                })),
                FormatterMode::Disable => FormatterConfig::Disable,
            },
            position_encoding: self.const_config.position_encoding,
        }
    }

    /// Gets the export configuration.
    pub(crate) fn export(&self) -> ExportUserConfig {
        let compile_config = &self.compile;

        let export = ExportTask {
            output: Some(compile_config.output_path.clone()),
            when: compile_config.export_pdf,
            transform: vec![],
        };

        ExportUserConfig {
            export_target: self.export_target,
            // todo: we only have `exportPdf` for now
            // task: match self.export_target {
            //     ExportTarget::Paged => ProjectTask::ExportPdf(ExportPdfTask {
            //         export,
            //         pdf_standards: vec![],
            //         creation_timestamp: compile_config.determine_creation_timestamp(),
            //     }),
            //     ExportTarget::Html => ProjectTask::ExportHtml(ExportHtmlTask { export }),
            // },
            task: ProjectTask::ExportPdf(ExportPdfTask {
                export,
                pdf_standards: vec![],
                creation_timestamp: compile_config.determine_creation_timestamp(),
            }),
            count_words: self.compile.notify_status,
        }
    }
}

/// Configuration set at initialization that won't change within a single
/// session.
#[derive(Debug, Clone)]
pub struct ConstConfig {
    /// Determined position encoding, either UTF-8 or UTF-16.
    /// Defaults to UTF-16 if not specified.
    pub position_encoding: PositionEncoding,
    /// Allow dynamic registration of configuration changes.
    pub cfg_change_registration: bool,
    /// Allow notifying workspace/didRenameFiles
    pub notify_will_rename_files: bool,
    /// Allow dynamic registration of semantic tokens.
    pub tokens_dynamic_registration: bool,
    /// Allow overlapping tokens.
    pub tokens_overlapping_token_support: bool,
    /// Allow multiline tokens.
    pub tokens_multiline_token_support: bool,
    /// Allow line folding on documents.
    pub doc_line_folding_only: bool,
    /// Allow dynamic registration of document formatting.
    pub doc_fmt_dynamic_registration: bool,
}

impl Default for ConstConfig {
    fn default() -> Self {
        Self::from(&InitializeParams::default())
    }
}

impl From<&InitializeParams> for ConstConfig {
    fn from(params: &InitializeParams) -> Self {
        const DEFAULT_ENCODING: &[PositionEncodingKind] = &[PositionEncodingKind::UTF16];

        let position_encoding = {
            let general = params.capabilities.general.as_ref();
            let encodings = try_(|| Some(general?.position_encodings.as_ref()?.as_slice()));
            let encodings = encodings.unwrap_or(DEFAULT_ENCODING);

            if encodings.contains(&PositionEncodingKind::UTF8) {
                PositionEncoding::Utf8
            } else {
                PositionEncoding::Utf16
            }
        };

        let workspace = params.capabilities.workspace.as_ref();
        let file_operations = try_(|| workspace?.file_operations.as_ref());
        let doc = params.capabilities.text_document.as_ref();
        let sema = try_(|| doc?.semantic_tokens.as_ref());
        let fold = try_(|| doc?.folding_range.as_ref());
        let format = try_(|| doc?.formatting.as_ref());

        Self {
            position_encoding,
            cfg_change_registration: try_or(|| workspace?.configuration, false),
            notify_will_rename_files: try_or(|| file_operations?.will_rename, false),
            tokens_dynamic_registration: try_or(|| sema?.dynamic_registration, false),
            tokens_overlapping_token_support: try_or(|| sema?.overlapping_token_support, false),
            tokens_multiline_token_support: try_or(|| sema?.multiline_token_support, false),
            doc_line_folding_only: try_or(|| fold?.line_folding_only, true),
            doc_fmt_dynamic_registration: try_or(|| format?.dynamic_registration, false),
        }
    }
}

/// The user configuration read from the editor.
#[derive(Debug, Default, Clone)]
pub struct CompileConfig {
    /// The output directory for PDF export.
    pub output_path: PathPattern,
    /// The mode of PDF export.
    pub export_pdf: TaskWhen,
    /// Specifies the cli font options
    pub font_opts: CompileFontArgs,
    /// Whether to ignore system fonts
    pub system_fonts: Option<bool>,
    /// Specifies the font paths
    pub font_paths: Vec<PathBuf>,
    /// Computed fonts based on configuration.
    pub fonts: OnceCell<Derived<Deferred<Arc<TinymistFontResolver>>>>,
    /// Notify the compile status to the editor.
    pub notify_status: bool,
    /// Enable periscope document in hover.
    pub periscope_args: Option<PeriscopeArgs>,
    /// Typst extra arguments.
    pub typst_extra_args: Option<CompileExtraOpts>,
    /// The preferred color theme for the document.
    pub color_theme: Option<String>,
    /// Whether the configuration can have a default entry path.
    pub has_default_entry_path: bool,
    /// The inputs for the language server protocol.
    pub lsp_inputs: ImmutDict,
    /// The entry resolver.
    pub entry_resolver: EntryResolver,
}

impl CompileConfig {
    /// Updates the configuration with a JSON object.
    pub fn update(&mut self, update: &JsonValue) -> anyhow::Result<()> {
        if let JsonValue::Object(update) = update {
            self.update_by_map(update)
        } else {
            bail!("got invalid configuration object {update}")
        }
    }

    /// Updates the configuration with a map.
    pub fn update_by_map(&mut self, update: &Map<String, JsonValue>) -> anyhow::Result<()> {
        macro_rules! deser_or_default {
            ($key:expr, $ty:ty) => {
                try_or_default(|| <$ty>::deserialize(update.get($key)?).ok())
            };
        }

        let project_resolution = deser_or_default!("projectResolution", ProjectResolutionKind);
        self.output_path = deser_or_default!("outputPath", PathPattern);
        self.export_pdf = deser_or_default!("exportPdf", TaskWhen);
        self.notify_status = match try_(|| update.get("compileStatus")?.as_str()) {
            Some("enable") => true,
            Some("disable") | None => false,
            _ => bail!("compileStatus must be either 'enable' or 'disable'"),
        };
        self.color_theme = try_(|| Some(update.get("colorTheme")?.as_str()?.to_owned()));
        log::info!("color theme: {:?}", self.color_theme);

        // periscope_args
        self.periscope_args = match update.get("hoverPeriscope") {
            Some(serde_json::Value::String(e)) if e == "enable" => Some(PeriscopeArgs::default()),
            Some(serde_json::Value::Null | serde_json::Value::String(..)) | None => None,
            Some(periscope_args) => match serde_json::from_value(periscope_args.clone()) {
                Ok(e) => Some(e),
                Err(e) => bail!("failed to parse hoverPeriscope: {e}"),
            },
        };
        if let Some(args) = self.periscope_args.as_mut() {
            if args.invert_color == "auto" && self.color_theme.as_deref() == Some("dark") {
                "always".clone_into(&mut args.invert_color);
            }
        }

        {
            let typst_args: Vec<String> = match update
                .get("typstExtraArgs")
                .cloned()
                .map(serde_json::from_value)
            {
                Some(Ok(e)) => e,
                Some(Err(e)) => bail!("failed to parse typstExtraArgs: {e}"),
                // Even if the list is none, it should be parsed since we have env vars to retrieve.
                None => Vec::new(),
            };

            let command = match CompileOnceArgs::try_parse_from(
                Some("typst-cli".to_owned()).into_iter().chain(typst_args),
            ) {
                Ok(e) => e,
                Err(e) => bail!("failed to parse typstExtraArgs: {e}"),
            };

            // todo: the command.root may be not absolute
            self.typst_extra_args = Some(CompileExtraOpts {
                inputs: command.resolve_inputs().unwrap_or_default(),
                entry: command.input.map(|e| Path::new(&e).into()),
                root_dir: command.root.as_ref().map(|r| r.as_path().into()),
                font: command.font,
                package: command.package,
                creation_timestamp: command.creation_timestamp,
                cert: command.cert.as_deref().map(From::from),
            });
        }

        self.font_paths = try_or_default(|| Vec::<_>::deserialize(update.get("fontPaths")?).ok());
        self.system_fonts = try_(|| update.get("systemFonts")?.as_bool());

        self.entry_resolver.project_resolution = project_resolution;
        self.entry_resolver.root_path =
            try_(|| Some(Path::new(update.get("rootPath")?.as_str()?).into())).or_else(|| {
                self.typst_extra_args
                    .as_ref()
                    .and_then(|e| e.root_dir.clone())
            });
        self.entry_resolver.entry = self.typst_extra_args.as_ref().and_then(|e| e.entry.clone());
        self.has_default_entry_path = self.entry_resolver.resolve_default().is_some();
        self.lsp_inputs = {
            let mut dict = TypstDict::default();

            #[derive(Serialize)]
            #[serde(rename_all = "camelCase")]
            struct PreviewInputs {
                pub version: u32,
                pub theme: String,
            }

            dict.insert(
                "x-preview".into(),
                serde_json::to_string(&PreviewInputs {
                    version: 1,
                    theme: self.color_theme.clone().unwrap_or_default(),
                })
                .unwrap()
                .into_value(),
            );

            Arc::new(LazyHash::new(dict))
        };

        self.validate()
    }

    /// Determines the font options.
    pub fn determine_font_opts(&self) -> CompileFontArgs {
        let mut opts = self.font_opts.clone();

        if let Some(system_fonts) = self.system_fonts.or_else(|| {
            self.typst_extra_args
                .as_ref()
                .map(|x| !x.font.ignore_system_fonts)
        }) {
            opts.ignore_system_fonts = !system_fonts;
        }

        let font_paths = (!self.font_paths.is_empty()).then_some(&self.font_paths);
        let font_paths =
            font_paths.or_else(|| self.typst_extra_args.as_ref().map(|x| &x.font.font_paths));
        if let Some(paths) = font_paths {
            opts.font_paths.clone_from(paths);
        }

        let root = OnceCell::new();
        for path in opts.font_paths.iter_mut() {
            if path.is_relative() {
                if let Some(root) = root.get_or_init(|| self.entry_resolver.root(None)) {
                    let p = std::mem::take(path);
                    *path = root.join(p);
                }
            }
        }

        opts
    }

    /// Determines the package options.
    pub fn determine_package_opts(&self) -> CompilePackageArgs {
        if let Some(extras) = &self.typst_extra_args {
            return extras.package.clone();
        }
        CompilePackageArgs::default()
    }

    /// Determines the font resolver.
    pub fn determine_fonts(&self) -> Deferred<Arc<TinymistFontResolver>> {
        // todo: on font resolving failure, downgrade to a fake font book
        let font = || {
            let opts = self.determine_font_opts();

            log::info!("creating SharedFontResolver with {opts:?}");
            Derived(Deferred::new(|| {
                crate::project::LspUniverseBuilder::resolve_fonts(opts)
                    .map(Arc::new)
                    .expect("failed to create font book")
            }))
        };
        self.fonts.get_or_init(font).clone().0
    }

    /// Determines the `sys.inputs` for the entry file.
    pub fn determine_inputs(&self) -> ImmutDict {
        #[comemo::memoize]
        fn combine(lhs: ImmutDict, rhs: ImmutDict) -> ImmutDict {
            let mut dict = (**lhs).clone();
            for (k, v) in rhs.iter() {
                dict.insert(k.clone(), v.clone());
            }

            Arc::new(LazyHash::new(dict))
        }

        let user_inputs = self.determine_user_inputs();

        combine(user_inputs, self.lsp_inputs.clone())
    }

    /// Determines the creation timestamp.
    pub fn determine_creation_timestamp(&self) -> Option<i64> {
        self.typst_extra_args.as_ref()?.creation_timestamp
    }

    /// Determines the certification path.
    pub fn determine_certification_path(&self) -> Option<ImmutPath> {
        let extras = self.typst_extra_args.as_ref()?;
        extras.cert.clone()
    }

    fn determine_user_inputs(&self) -> ImmutDict {
        static EMPTY: Lazy<ImmutDict> = Lazy::new(ImmutDict::default);

        if let Some(extras) = &self.typst_extra_args {
            return extras.inputs.clone();
        }

        EMPTY.clone()
    }

    /// Applies the primary options related to compilation.
    #[allow(clippy::type_complexity)]
    pub fn primary_opts(
        &self,
    ) -> (
        Option<bool>,
        &Vec<PathBuf>,
        Option<&CompileFontArgs>,
        Option<Arc<Path>>,
    ) {
        (
            self.system_fonts,
            &self.font_paths,
            self.typst_extra_args.as_ref().map(|e| &e.font),
            self.entry_resolver
                .root(self.entry_resolver.resolve_default().as_ref()),
        )
    }

    /// Validates the configuration.
    pub fn validate(&self) -> anyhow::Result<()> {
        self.entry_resolver.validate()?;

        Ok(())
    }
}

/// The mode of the formatter.
#[derive(Debug, Clone, Copy, PartialEq, Eq, Default, Deserialize)]
#[serde(rename_all = "camelCase")]
pub enum FormatterMode {
    /// Disable the formatter.
    #[default]
    Disable,
    /// Use `typstyle` formatter.
    Typstyle,
    /// Use `typstfmt` formatter.
    Typstfmt,
}

/// The mode of semantic tokens.
#[derive(Debug, Clone, Copy, PartialEq, Eq, Default, Deserialize)]
#[serde(rename_all = "camelCase")]
pub enum SemanticTokensMode {
    /// Disable the semantic tokens.
    Disable,
    /// Enable the semantic tokens.
    #[default]
    Enable,
}

pub(crate) fn get_semantic_tokens_options() -> SemanticTokensOptions {
    SemanticTokensOptions {
        legend: SemanticTokensLegend {
            token_types: TokenType::iter()
                .filter(|e| *e != TokenType::None)
                .map(Into::into)
                .collect(),
            token_modifiers: Modifier::iter().map(Into::into).collect(),
        },
        full: Some(SemanticTokensFullOptions::Delta { delta: Some(true) }),
        ..Default::default()
    }
}

/// Additional options for compilation.
#[derive(Debug, Clone, PartialEq, Default)]
pub struct CompileExtraOpts {
    /// The root directory for compilation routine.
    pub root_dir: Option<ImmutPath>,
    /// Path to entry
    pub entry: Option<ImmutPath>,
    /// Additional input arguments to compile the entry file.
    pub inputs: ImmutDict,
    /// Additional font paths.
    pub font: CompileFontArgs,
    /// Package related arguments.
    pub package: CompilePackageArgs,
    /// The creation timestamp for various output (in seconds).
    pub creation_timestamp: Option<i64>,
    /// Path to certification file
    pub cert: Option<ImmutPath>,
}

#[cfg(test)]
mod tests {
    use super::*;
    use serde_json::json;
    use tinymist_project::PathPattern;

    fn update_config(config: &mut Config, update: &JsonValue) -> anyhow::Result<()> {
        temp_env::with_vars_unset(Vec::<String>::new(), || config.update(update))
    }

    #[test]
    fn test_default_encoding() {
        let cc = ConstConfig::default();
        assert_eq!(cc.position_encoding, PositionEncoding::Utf16);
    }

    #[test]
    fn test_config_update() {
        let mut config = Config::default();

        let root_path = Path::new(if cfg!(windows) { "C:\\root" } else { "/root" });

        let update = json!({
            "outputPath": "out",
            "exportPdf": "onSave",
            "rootPath": root_path,
            "semanticTokens": "enable",
            "formatterMode": "typstyle",
            "typstExtraArgs": ["--root", root_path]
        });

        update_config(&mut config, &update).unwrap();

        // Nix specifies this environment variable when testing.
        let has_source_date_epoch = std::env::var("SOURCE_DATE_EPOCH").is_ok();
        if has_source_date_epoch {
            let args = config.compile.typst_extra_args.as_mut().unwrap();
            assert!(args.creation_timestamp.is_some());
            args.creation_timestamp = None;
        }

        assert_eq!(config.compile.output_path, PathPattern::new("out"));
        assert_eq!(config.compile.export_pdf, TaskWhen::OnSave);
        assert_eq!(
            config.compile.entry_resolver.root_path,
            Some(ImmutPath::from(root_path))
        );
        assert_eq!(config.semantic_tokens, SemanticTokensMode::Enable);
        assert_eq!(config.formatter_mode, FormatterMode::Typstyle);
        assert_eq!(
            config.compile.typst_extra_args,
            Some(CompileExtraOpts {
                root_dir: Some(ImmutPath::from(root_path)),
                ..Default::default()
            })
        );
    }

    #[test]
    fn test_namespaced_config() {
        let mut config = Config::default();

        // Emacs uses a shared configuration object for all language servers.
        let update = json!({
            "exportPdf": "onSave",
            "tinymist": {
                "exportPdf": "onType",
            }
        });

        update_config(&mut config, &update).unwrap();

        assert_eq!(config.compile.export_pdf, TaskWhen::OnType);
    }

    #[test]
    fn test_config_creation_timestamp() {
        type Timestamp = Option<i64>;

        fn timestamp(f: impl FnOnce(&mut Config)) -> Timestamp {
            let mut config = Config::default();

            f(&mut config);

            let args = config.compile.typst_extra_args;
            args.and_then(|args| args.creation_timestamp)
        }

        // assert!(timestamp(|_| {}).is_none());
        // assert!(timestamp(|config| {
        //     let update = json!({});
        //     update_config(&mut config, &update).unwrap();
        // })
        // .is_none());

        let args_timestamp = timestamp(|config| {
            let update = json!({
                "typstExtraArgs": ["--creation-timestamp", "1234"]
            });
            update_config(config, &update).unwrap();
        });
        assert!(args_timestamp.is_some());

        // todo: concurrent get/set env vars is unsafe
        //     std::env::set_var("SOURCE_DATE_EPOCH", "1234");
        //     let env_timestamp = timestamp(|config| {
        //         update_config(&mut config, &json!({})).unwrap();
        //     });

        //     assert_eq!(args_timestamp, env_timestamp);
    }

    #[test]
    fn test_empty_extra_args() {
        let mut config = Config::default();
        let update = json!({
            "typstExtraArgs": []
        });

        update_config(&mut config, &update).unwrap();
    }

    #[test]
    fn test_font_opts() {
        fn opts(update: Option<&JsonValue>) -> CompileFontArgs {
            let mut config = Config::default();
            if let Some(update) = update {
                update_config(&mut config, update).unwrap();
            }

            config.compile.determine_font_opts()
        }

        let font_opts = opts(None);
        assert!(!font_opts.ignore_system_fonts);

        let font_opts = opts(Some(&json!({})));
        assert!(!font_opts.ignore_system_fonts);

        let font_opts = opts(Some(&json!({
            "typstExtraArgs": []
        })));
        assert!(!font_opts.ignore_system_fonts);

        let font_opts = opts(Some(&json!({
            "systemFonts": false,
        })));
        assert!(font_opts.ignore_system_fonts);

        let font_opts = opts(Some(&json!({
            "typstExtraArgs": ["--ignore-system-fonts"]
        })));
        assert!(font_opts.ignore_system_fonts);

        let font_opts = opts(Some(&json!({
            "systemFonts": true,
            "typstExtraArgs": ["--ignore-system-fonts"]
        })));
        assert!(!font_opts.ignore_system_fonts);
    }

    #[test]
    fn test_reject_abnormal_root() {
        let mut config = Config::default();
        let update = json!({
            "rootPath": ".",
        });

        let err = format!("{}", update_config(&mut config, &update).unwrap_err());
        assert!(err.contains("absolute path"), "unexpected error: {err}");
    }

    #[test]
    fn test_reject_abnormal_root2() {
        let mut config = Config::default();
        let update = json!({
            "typstExtraArgs": ["--root", "."]
        });

        let err = format!("{}", update_config(&mut config, &update).unwrap_err());
        assert!(err.contains("absolute path"), "unexpected error: {err}");
    }

    #[test]
    fn test_entry_by_extra_args() {
        let simple_config = {
            let mut config = Config::default();
            let update = json!({
                "typstExtraArgs": ["main.typ"]
            });

            // It should be able to resolve the entry file from the extra arguments.
            update_config(&mut config, &update).expect("updated");
            // Passing it twice doesn't affect the result.
            update_config(&mut config, &update).expect("updated");
            config
        };
        {
            let mut config = Config::default();
            let update = json!({
                "typstExtraArgs": ["main.typ", "main.typ"]
            });

            let err = format!("{}", update_config(&mut config, &update).unwrap_err());
            assert!(
                err.contains("unexpected argument"),
                "unexpected error: {err}"
            );
            assert!(err.contains("help"), "unexpected error: {err}");
        }
        {
            let mut config = Config::default();
            let update = json!({
                "typstExtraArgs": ["main2.typ"],
                "tinymist": {
                    "typstExtraArgs": ["main.typ"]
                }
            });

            // It should be able to resolve the entry file from the extra arguments.
            update_config(&mut config, &update).expect("updated");
            // Passing it twice doesn't affect the result.
            update_config(&mut config, &update).expect("updated");

            assert_eq!(
                config.compile.typst_extra_args,
                simple_config.compile.typst_extra_args
            );
        }
    }

    #[test]
    fn test_default_formatting_config() {
        let config = Config::default().formatter();
        assert!(matches!(config.config, FormatterConfig::Disable));
        assert_eq!(config.position_encoding, PositionEncoding::Utf16);
    }

    #[test]
    fn test_typstyle_formatting_config() {
        let config = Config {
            formatter_mode: FormatterMode::Typstyle,
            ..Config::default()
        };
        let config = config.formatter();
        assert_eq!(config.position_encoding, PositionEncoding::Utf16);

        let typstyle_config = match config.config {
            FormatterConfig::Typstyle(e) => e,
            _ => panic!("unexpected configuration of formatter"),
        };

        assert_eq!(typstyle_config.max_width, 120);
    }

    #[test]
    fn test_typstyle_formatting_config_set_width() {
        let config = Config {
            formatter_mode: FormatterMode::Typstyle,
            formatter_print_width: Some(240),
            ..Config::default()
        };
        let config = config.formatter();
        assert_eq!(config.position_encoding, PositionEncoding::Utf16);

        let typstyle_config = match config.config {
            FormatterConfig::Typstyle(e) => e,
            _ => panic!("unexpected configuration of formatter"),
        };

        assert_eq!(typstyle_config.max_width, 240);
    }

    #[test]
    fn test_typstyle_formatting_config_set_tab_spaces() {
        let config = Config {
            formatter_mode: FormatterMode::Typstyle,
            formatter_indent_size: Some(8),
            ..Config::default()
        };
        let config = config.formatter();
        assert_eq!(config.position_encoding, PositionEncoding::Utf16);

        let typstyle_config = match config.config {
            FormatterConfig::Typstyle(e) => e,
            _ => panic!("unexpected configuration of formatter"),
        };

        assert_eq!(typstyle_config.tab_spaces, 8);
    }

    #[test]
    fn test_default_config_initialize() {
        let (_conf, err) =
            Config::from_params(InitializeParams::default(), CompileFontArgs::default());
        assert!(err.is_none());
    }

    #[test]
    fn test_config_package_path_from_env() {
        let pkg_path = Path::new(if cfg!(windows) { "C:\\pkgs" } else { "/pkgs" });

        temp_env::with_var("TYPST_PACKAGE_CACHE_PATH", Some(pkg_path), || {
            let (conf, err) =
                Config::from_params(InitializeParams::default(), CompileFontArgs::default());
            assert!(err.is_none());
            let applied_cache_path = conf
                .compile
                .typst_extra_args
                .is_some_and(|args| args.package.package_cache_path == Some(pkg_path.into()));
            assert!(applied_cache_path);
        });
    }
}<|MERGE_RESOLUTION|>--- conflicted
+++ resolved
@@ -71,40 +71,8 @@
     ///
     /// # Errors
     /// Errors if the configuration could not be updated.
-<<<<<<< HEAD
     fn initialize(self, params: InitializeParams) -> (ServerState, AnySchedulableResponse) {
         let (config, err) = Config::from_params(params, self.font_opts);
-=======
-    fn initialize(mut self, params: InitializeParams) -> (ServerState, AnySchedulableResponse) {
-        // Initialize configurations
-        let roots = match params.workspace_folders.as_ref() {
-            Some(roots) => roots
-                .iter()
-                .filter_map(|root| root.uri.to_file_path().ok().map(ImmutPath::from))
-                .collect(),
-            #[allow(deprecated)] // `params.root_path` is marked as deprecated
-            None => params
-                .root_uri
-                .as_ref()
-                .and_then(|uri| uri.to_file_path().ok().map(ImmutPath::from))
-                .or_else(|| Some(Path::new(&params.root_path.as_ref()?).into()))
-                .into_iter()
-                .collect(),
-        };
-        let mut config = Config::new(
-            ConstConfig::from(&params),
-            roots,
-            std::mem::take(&mut self.font_opts),
-        );
-
-        let err = params.initialization_options.and_then(|init| {
-            config
-                .update(&init)
-                .map_err(|e| e.to_string())
-                .map_err(invalid_params)
-                .err()
-        });
->>>>>>> dc348259
 
         let super_init = SuperInit {
             client: self.client,
@@ -322,7 +290,30 @@
 }
 
 impl Config {
-<<<<<<< HEAD
+    /// Creates a new configuration with system defaults.
+    pub fn new(
+        const_config: ConstConfig,
+        roots: Vec<ImmutPath>,
+        font_opts: CompileFontArgs,
+    ) -> Self {
+        let mut config = Self {
+            const_config,
+            compile: CompileConfig {
+                entry_resolver: EntryResolver {
+                    roots,
+                    ..EntryResolver::default()
+                },
+                font_opts,
+                ..CompileConfig::default()
+            },
+            ..Self::default()
+        };
+        config
+            .update_by_map(&Map::default())
+            .log_error("failed to assign Config defaults");
+        config
+    }
+
     /// Creates a new configuration from the lsp initialization parameters.
     pub fn from_params(
         params: InitializeParams,
@@ -343,33 +334,8 @@
                 .into_iter()
                 .collect(),
         };
-        let mut config = Config {
-            const_config: ConstConfig::from(&params),
-            compile: CompileConfig {
-                entry_resolver: EntryResolver {
-                    roots,
-                    ..Default::default()
-=======
-    /// Creates a new configuration with system defaults.
-    pub fn new(
-        const_config: ConstConfig,
-        roots: Vec<ImmutPath>,
-        font_opts: CompileFontArgs,
-    ) -> Self {
-        let mut config = Self {
-            const_config,
-            compile: CompileConfig {
-                entry_resolver: EntryResolver {
-                    roots,
-                    ..EntryResolver::default()
->>>>>>> dc348259
-                },
-                font_opts,
-                ..CompileConfig::default()
-            },
-<<<<<<< HEAD
-            ..Config::default()
-        };
+        let mut config = Config::new(ConstConfig::from(&params), roots, font_opts);
+
         let err = params.initialization_options.and_then(|init| {
             config
                 .update(&init)
@@ -379,14 +345,6 @@
         });
 
         (config, err)
-=======
-            ..Self::default()
-        };
-        config
-            .update_by_map(&Map::default())
-            .log_error("failed to assign Config defaults");
-        config
->>>>>>> dc348259
     }
 
     /// Gets items for serialization.
