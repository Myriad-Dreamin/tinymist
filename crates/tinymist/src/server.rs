--- conflicted
+++ resolved
@@ -114,17 +114,13 @@
             editor_tx,
             memory_changes: HashMap::new(),
             #[cfg(feature = "preview")]
-<<<<<<< HEAD
             preview: tool::preview::PreviewState::new(
                 &config,
                 watchers,
                 client.cast(|s| &mut s.preview),
             ),
-=======
-            preview: tool::preview::PreviewState::new(watchers, client.cast(|s| &mut s.preview)),
             #[cfg(feature = "dap")]
             debug: crate::dap::DebugState::default(),
->>>>>>> 8a8cac09
             ever_focusing_by_activities: false,
             ever_manual_focusing: false,
             sema_tokens_registered: false,
