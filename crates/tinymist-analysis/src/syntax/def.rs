--- conflicted
+++ resolved
@@ -97,15 +97,7 @@
         let mut imports = self.imports.iter().collect::<Vec<_>>();
         imports.sort_by_key(|(fid, _)| *fid);
         imports.hash(state);
-<<<<<<< HEAD
-        let mut module_items = self
-            .module_items
-            .iter()
-            .map(|(decl, layout)| (decl.clone(), layout.clone()))
-            .collect::<Vec<_>>();
-=======
         let mut module_items = self.module_items.iter().collect::<Vec<_>>();
->>>>>>> 26f51f7a
         module_items.sort_by_key(|(decl, _)| decl.span().into_raw());
         module_items.hash(state);
     }
