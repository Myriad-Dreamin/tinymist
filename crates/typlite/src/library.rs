//! # Typlite Library

use super::*;
use ecow::eco_format;
use value::*;

pub fn library() -> Scopes<Value> {
    let mut scopes = Scopes::new();
    scopes.define("link", link as RawFunc);
    scopes.define("kbd", kbd as RawFunc);
    scopes.define("md-alter", md_alter as RawFunc);
    scopes.define("image", image as RawFunc);
    scopes.define("figure", figure as RawFunc);
<<<<<<< HEAD
=======
    scopes.define("raw", raw as RawFunc);
    scopes.define("pad", pad as RawFunc);
>>>>>>> 58fea291
    scopes.define("note-box", note as RawFunc);
    scopes.define("tip-box", tip as RawFunc);
    scopes.define("important-box", important_box as RawFunc);
    scopes.define("warning-box", warning_box as RawFunc);
    scopes.define("caution-box", caution_box as RawFunc);
    scopes
}

/// Evaluate a link.
pub fn link(mut args: Args) -> Result<Value> {
    let dest = get_pos_named!(args, dest: EcoString);
    let body = get_pos_named!(args, body: Content);

    Ok(Value::Content(eco_format!("[{body}]({dest})")))
}

/// Evaluate an image.
pub fn image(mut args: Args) -> Result<Value> {
    let path = get_pos_named!(args, path: EcoString);
    let alt = get_named!(args, alt: EcoString := "");

    Ok(Value::Image { path, alt })
}

/// Evaluate a figure.
pub fn figure(mut args: Args) -> Result<Value> {
    let body = get_pos_named!(args, path: Value);
    let caption = get_named!(args, caption: Option<Value>).map(TypliteWorker::value);

    match (body, caption) {
        (Value::Image { path, alt }, None) => Ok(Value::Content(eco_format!("![{alt}]({path})"))),
        (Value::Image { path, alt }, Some(caption)) if args.vm.gfm => Ok(Value::Content(
            eco_format!("![{caption}, {alt}]({path} {caption:?})"),
        )),
        (Value::Image { path, alt }, Some(caption)) => {
            Ok(Value::Content(eco_format!("![{caption}, {alt}]({path})")))
        }
        _ => Err("figure only accepts image as body".into()),
    }
}

/// Evaluate a raw.
pub fn raw(mut args: Args) -> Result<Value> {
    let content = get_pos_named!(args, content: EcoString);

    Ok(Value::Content(eco_format!("```` {content} ````")))
}

/// Evaluate a padded content.
pub fn pad(mut args: Args) -> Result<Value> {
    Ok(get_pos_named!(args, path: Value))
}

/// Evaluate a `kbd` element.
pub fn kbd(mut args: Args) -> Result<Value> {
    let key = get_pos_named!(args, key: EcoString);

    Ok(Value::Content(eco_format!("<kbd>{key}</kbd>")))
}

/// Evaluate a markdown alteration.
pub fn md_alter(mut args: Args) -> Result<Value> {
    let _: () = get_pos_named!(args, left: ());
    let right = get_pos_named!(args, right: LazyContent);

    Ok(Value::Content(right.0))
}

/// Evaluate a note.
pub fn note(mut args: Args) -> Result<Value> {
    let body = get_pos_named!(args, body: Content);

    Ok(note_box("NOTE", body))
}

/// Evaluate a tip note box.
pub fn tip(mut args: Args) -> Result<Value> {
    let body = get_pos_named!(args, body: Content);

    Ok(note_box("TIP", body))
}

/// Create a important note box.
pub fn important_box(mut args: Args) -> Result<Value> {
    let body = get_pos_named!(args, body: Content);

    Ok(note_box("IMPORTANT", body))
}

/// Create a warning note box.
pub fn warning_box(mut args: Args) -> Result<Value> {
    let body = get_pos_named!(args, body: Content);

    Ok(note_box("WARNING", body))
}

/// Create a caution note box.
pub fn caution_box(mut args: Args) -> Result<Value> {
    let body = get_pos_named!(args, body: Content);

    Ok(note_box("CAUTION", body))
}

fn note_box(title: &str, body: Content) -> Value {
    let mut res = EcoString::new();
    res.push_str("> [!");
    res.push_str(title);
    res.push_str("]\n");
    let body = body.0;
    for line in body.lines() {
        res.push_str("> ");
        res.push_str(line);
        res.push('\n');
    }

    Value::Content(res)
}<|MERGE_RESOLUTION|>--- conflicted
+++ resolved
@@ -11,11 +11,8 @@
     scopes.define("md-alter", md_alter as RawFunc);
     scopes.define("image", image as RawFunc);
     scopes.define("figure", figure as RawFunc);
-<<<<<<< HEAD
-=======
     scopes.define("raw", raw as RawFunc);
     scopes.define("pad", pad as RawFunc);
->>>>>>> 58fea291
     scopes.define("note-box", note as RawFunc);
     scopes.define("tip-box", tip as RawFunc);
     scopes.define("important-box", important_box as RawFunc);
