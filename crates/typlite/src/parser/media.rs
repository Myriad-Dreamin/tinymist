//! Media processing module, handles images, SVG and Frame media elements

<<<<<<< HEAD
use std::sync::{Arc, LazyLock};

use base64::Engine;
use cmark_writer::ast::{HtmlAttribute, HtmlElement as CmarkHtmlElement, Node};
use ecow::eco_format;
use tinymist_project::{base::ShadowApi, EntryReader, TaskInputs, MEMORY_MAIN_ENTRY};
use typst::{
    foundations::{Bytes, Dict, IntoValue},
    html::HtmlElement,
    layout::{Abs, Frame},
    utils::LazyHash,
    World,
};

use crate::{
    attributes::{IdocAttr, TypliteAttrsParser},
    common::ExternalFrameNode,
    ColorTheme,
};
=======
use core::fmt;
use std::path::PathBuf;

use base64::Engine;
use cmark_writer::ast::{HtmlAttribute, HtmlElement as CmarkHtmlElement, Node};
use typst::{
    html::{HtmlElement, HtmlNode},
    layout::Frame,
};

use crate::{attributes::md_attr, common::ExternalFrameNode};
>>>>>>> 7a30cbdc

use super::core::HtmlToAstParser;

enum AssetUrl {
    /// Embedded Base64 SVG data
    Embedded(String),
    /// External file path
    External(PathBuf),
}

impl fmt::Display for AssetUrl {
    fn fmt(&self, f: &mut fmt::Formatter<'_>) -> fmt::Result {
        match self {
            AssetUrl::Embedded(data) => write!(f, "data:image/svg+xml;base64,{data}"),
            // todo: correct relative path?
            AssetUrl::External(path) => write!(f, "{}", path.display()),
        }
    }
}

impl HtmlToAstParser {
    /// Convert Typst source to CommonMark node
    pub fn convert_source(&mut self, element: &HtmlElement) -> Node {
        if element.children.len() != 1 {
            // Construct error node
            return Node::HtmlElement(CmarkHtmlElement {
                tag: "div".to_string(),
                attributes: vec![HtmlAttribute {
                    name: "class".to_string(),
                    value: "error".to_string(),
                }],
                children: vec![Node::Text(format!(
                    "source contains not only one child: {}, whose attrs: {:?}",
                    element.children.len(),
                    element.attrs
                ))],
                self_closing: false,
            });
        }

        let Some(HtmlNode::Frame(frame)) = element.children.first() else {
            // todo: utils to remove duplicated error construction
            return Node::HtmlElement(CmarkHtmlElement {
                tag: "div".to_string(),
                attributes: vec![HtmlAttribute {
                    name: "class".to_string(),
                    value: "error".to_string(),
                }],
                children: vec![Node::Text(format!(
                    "source contains not a frame, but: {:?}",
                    element.children
                ))],
                self_closing: false,
            });
        };

        let svg = typst_svg::svg_frame(frame);
        let frame_url = match self.create_asset_url(&svg) {
            Ok(url) => url,
            Err(e) => {
                // Construct error node
                return Node::HtmlElement(CmarkHtmlElement {
                    tag: "div".to_string(),
                    attributes: vec![HtmlAttribute {
                        name: "class".to_string(),
                        value: "error".to_string(),
                    }],
                    children: vec![Node::Text(format!("Error creating source URL: {e}"))],
                    self_closing: false,
                });
            }
        };

        let media = element.attrs.0.iter().find_map(|(name, data)| {
            if *name == md_attr::media {
                Some(data.clone())
            } else {
                None
            }
        });

        Node::HtmlElement(CmarkHtmlElement {
            tag: "source".to_string(),
            attributes: vec![
                HtmlAttribute {
                    name: "media".to_string(),
                    value: media
                        .map(|m| m.to_string())
                        .unwrap_or_else(|| "all".to_string()),
                },
                HtmlAttribute {
                    name: "srcset".to_string(),
                    value: frame_url.to_string(),
                },
            ],
            children: vec![],
            self_closing: true,
        })
    }

    /// Convert Typst frame to CommonMark node
    pub fn convert_frame(&mut self, frame: &Frame) -> Node {
        if self.feat.remove_html {
            // todo: make error silent is not good.
            return Node::Text(String::new());
        }

        let svg = typst_svg::svg_frame(frame);
<<<<<<< HEAD
        self.convert_svg(&svg)
    }

    fn convert_svg(&mut self, svg: &str) -> Node {
        let data = base64::engine::general_purpose::STANDARD.encode(svg.as_bytes());

        if let Some(assets_path) = &self.feat.assets_path {
            let file_id = self.frame_counter;
            self.frame_counter += 1;
            let file_name = format!("frame_{file_id}.svg");
            let file_path = assets_path.join(&file_name);
=======
        let frame_url = self.create_asset_url(&svg);
>>>>>>> 7a30cbdc

        match frame_url {
            Ok(url @ AssetUrl::Embedded(..)) => Self::create_embedded_frame(&url),
            Ok(AssetUrl::External(file_path)) => Node::Custom(Box::new(ExternalFrameNode {
                file_path,
                alt_text: "typst-frame".to_string(),
                svg,
            })),
            Err(e) => {
                if self.feat.soft_error {
                    let b64_data = Self::base64_url(&svg);
                    Self::create_embedded_frame(&b64_data)
                } else {
                    // Construct error node
                    Node::HtmlElement(CmarkHtmlElement {
                        tag: "div".to_string(),
                        attributes: vec![HtmlAttribute {
                            name: "class".to_string(),
                            value: "error".to_string(),
                        }],
                        children: vec![Node::Text(format!("Error creating frame URL: {}", e))],
                        self_closing: false,
                    })
                }
            }
        }
    }

    /// Create embedded frame node
    fn create_embedded_frame(url: &AssetUrl) -> Node {
        Node::HtmlElement(CmarkHtmlElement {
            tag: "img".to_string(),
            attributes: vec![
                HtmlAttribute {
                    name: "alt".to_string(),
                    value: "typst-block".to_string(),
                },
                HtmlAttribute {
                    name: "src".to_string(),
                    value: url.to_string(),
                },
            ],
            children: vec![],
            self_closing: true,
        })
    }

<<<<<<< HEAD
    /// Convert Typst inline document to CommonMark node
    pub fn convert_idoc(&mut self, element: &HtmlElement) -> Node {
        static DARK_THEME_INPUT: LazyLock<Arc<LazyHash<Dict>>> = LazyLock::new(|| {
            Arc::new(LazyHash::new(Dict::from_iter(std::iter::once((
                "x-color-theme".into(),
                "dark".into_value(),
            )))))
        });

        if self.feat.remove_html {
            eprintln!("Removing idoc element due to remove_html feature");
            // todo: make error silent is not good.
            return Node::Text(String::new());
        }
        let attrs = match IdocAttr::parse(&element.attrs) {
            Ok(attrs) => attrs,
            Err(e) => {
                if self.feat.soft_error {
                    return Node::Text(format!("Error parsing idoc attributes: {e}"));
                } else {
                    // Construct error node
                    return Node::HtmlElement(CmarkHtmlElement {
                        tag: "div".to_string(),
                        attributes: vec![HtmlAttribute {
                            name: "class".to_string(),
                            value: "error".to_string(),
                        }],
                        children: vec![Node::Text(format!("Error parsing idoc attributes: {e}"))],
                        self_closing: false,
                    });
                }
            }
        };

        let src = attrs.src;
        let mode = attrs.mode;

        let mut world = self.world.clone().task(TaskInputs {
            entry: Some(
                self.world
                    .entry_state()
                    .select_in_workspace(MEMORY_MAIN_ENTRY.vpath().as_rooted_path()),
            ),
            inputs: match self.feat.color_theme {
                Some(ColorTheme::Dark) => Some(DARK_THEME_INPUT.clone()),
                None | Some(ColorTheme::Light) => None,
            },
        });
        // todo: cost some performance.
        world.take_db();

        let main = world.main();

        const PRELUDE: &str = r##"#set page(width: auto, height: auto, margin: (y: 0.45em, rest: 0em), fill: none);
            #set text(fill: rgb("#c0caf5")) if sys.inputs.at("x-color-theme", default: none) == "dark";"##;
        world
            .map_shadow_by_id(
                main,
                Bytes::from_string(match mode.as_str() {
                    "code" => eco_format!("{PRELUDE}#{{{src}}}"),
                    "math" => eco_format!("{PRELUDE}${src}$"),
                    "markup" => eco_format!("{PRELUDE}#[{}]", src),
                    // todo check mode
                    //  "markup" |
                    _ => eco_format!("{PRELUDE}#[{}]", src),
                }),
            )
            .unwrap();

        let doc = typst::compile(&world);
        let doc = match doc.output {
            Ok(doc) => doc,
            Err(e) => {
                if self.feat.soft_error {
                    return Node::Text(format!("Error compiling idoc: {e:?}"));
                } else {
                    // Construct error node
                    return Node::HtmlElement(CmarkHtmlElement {
                        tag: "div".to_string(),
                        attributes: vec![HtmlAttribute {
                            name: "class".to_string(),
                            value: "error".to_string(),
                        }],
                        children: vec![Node::Text(format!("Error compiling idoc: {e:?}"))],
                        self_closing: false,
                    });
                }
            }
        };

        let svg = typst_svg::svg_merged(&doc, Abs::zero());
        self.convert_svg(&svg)
=======
    /// Convert asset to asset url
    fn create_asset_url(&mut self, svg: &str) -> crate::Result<AssetUrl> {
        if let Some(assets_path) = &self.feat.assets_path {
            let file_id = self.asset_counter;
            self.asset_counter += 1;
            let file_name = format!("frame_{file_id}.svg");
            let file_path = assets_path.join(&file_name);

            std::fs::write(&file_path, svg.as_bytes())?;
            return Ok(AssetUrl::External(file_path));
        }

        // Fall back to embedded mode if no external asset path is specified
        Ok(Self::base64_url(svg))
    }

    /// Create embedded frame node
    fn base64_url(data: &str) -> AssetUrl {
        AssetUrl::Embedded(base64::engine::general_purpose::STANDARD.encode(data.as_bytes()))
>>>>>>> 7a30cbdc
    }
}<|MERGE_RESOLUTION|>--- conflicted
+++ resolved
@@ -1,6 +1,7 @@
 //! Media processing module, handles images, SVG and Frame media elements
 
-<<<<<<< HEAD
+use core::fmt;
+use std::path::PathBuf;
 use std::sync::{Arc, LazyLock};
 
 use base64::Engine;
@@ -9,30 +10,17 @@
 use tinymist_project::{base::ShadowApi, EntryReader, TaskInputs, MEMORY_MAIN_ENTRY};
 use typst::{
     foundations::{Bytes, Dict, IntoValue},
-    html::HtmlElement,
+    html::{HtmlElement, HtmlNode},
     layout::{Abs, Frame},
     utils::LazyHash,
     World,
 };
 
 use crate::{
-    attributes::{IdocAttr, TypliteAttrsParser},
+    attributes::{md_attr, IdocAttr, TypliteAttrsParser},
     common::ExternalFrameNode,
     ColorTheme,
 };
-=======
-use core::fmt;
-use std::path::PathBuf;
-
-use base64::Engine;
-use cmark_writer::ast::{HtmlAttribute, HtmlElement as CmarkHtmlElement, Node};
-use typst::{
-    html::{HtmlElement, HtmlNode},
-    layout::Frame,
-};
-
-use crate::{attributes::md_attr, common::ExternalFrameNode};
->>>>>>> 7a30cbdc
 
 use super::core::HtmlToAstParser;
 
@@ -141,21 +129,11 @@
         }
 
         let svg = typst_svg::svg_frame(frame);
-<<<<<<< HEAD
-        self.convert_svg(&svg)
-    }
-
-    fn convert_svg(&mut self, svg: &str) -> Node {
-        let data = base64::engine::general_purpose::STANDARD.encode(svg.as_bytes());
-
-        if let Some(assets_path) = &self.feat.assets_path {
-            let file_id = self.frame_counter;
-            self.frame_counter += 1;
-            let file_name = format!("frame_{file_id}.svg");
-            let file_path = assets_path.join(&file_name);
-=======
+        self.convert_svg(svg)
+    }
+
+    fn convert_svg(&mut self, svg: String) -> Node {
         let frame_url = self.create_asset_url(&svg);
->>>>>>> 7a30cbdc
 
         match frame_url {
             Ok(url @ AssetUrl::Embedded(..)) => Self::create_embedded_frame(&url),
@@ -203,7 +181,26 @@
         })
     }
 
-<<<<<<< HEAD
+    /// Convert asset to asset url
+    fn create_asset_url(&mut self, svg: &str) -> crate::Result<AssetUrl> {
+        if let Some(assets_path) = &self.feat.assets_path {
+            let file_id = self.asset_counter;
+            self.asset_counter += 1;
+            let file_name = format!("frame_{file_id}.svg");
+            let file_path = assets_path.join(&file_name);
+
+            std::fs::write(&file_path, svg.as_bytes())?;
+            return Ok(AssetUrl::External(file_path));
+        }
+
+        // Fall back to embedded mode if no external asset path is specified
+        Ok(Self::base64_url(svg))
+    }
+
+    /// Create embedded frame node
+    fn base64_url(data: &str) -> AssetUrl {
+        AssetUrl::Embedded(base64::engine::general_purpose::STANDARD.encode(data.as_bytes()))
+    }
     /// Convert Typst inline document to CommonMark node
     pub fn convert_idoc(&mut self, element: &HtmlElement) -> Node {
         static DARK_THEME_INPUT: LazyLock<Arc<LazyHash<Dict>>> = LazyLock::new(|| {
@@ -295,27 +292,6 @@
         };
 
         let svg = typst_svg::svg_merged(&doc, Abs::zero());
-        self.convert_svg(&svg)
-=======
-    /// Convert asset to asset url
-    fn create_asset_url(&mut self, svg: &str) -> crate::Result<AssetUrl> {
-        if let Some(assets_path) = &self.feat.assets_path {
-            let file_id = self.asset_counter;
-            self.asset_counter += 1;
-            let file_name = format!("frame_{file_id}.svg");
-            let file_path = assets_path.join(&file_name);
-
-            std::fs::write(&file_path, svg.as_bytes())?;
-            return Ok(AssetUrl::External(file_path));
-        }
-
-        // Fall back to embedded mode if no external asset path is specified
-        Ok(Self::base64_url(svg))
-    }
-
-    /// Create embedded frame node
-    fn base64_url(data: &str) -> AssetUrl {
-        AssetUrl::Embedded(base64::engine::general_purpose::STANDARD.encode(data.as_bytes()))
->>>>>>> 7a30cbdc
+        self.convert_svg(svg)
     }
 }