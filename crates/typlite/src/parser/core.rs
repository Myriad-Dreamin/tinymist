//! HTML parser core, containing main structures and general parsing logic

use std::sync::Arc;

use cmark_writer::ast::{CustomNode, HtmlAttribute, HtmlElement as CmarkHtmlElement, Node};
use cmark_writer::{CommonMarkWriter, WriteResult};
use tinymist_project::LspWorld;
use typst::html::{tag, HtmlElement, HtmlNode};

use crate::attributes::{AlertsAttr, HeadingAttr, RawAttr, TypliteAttrsParser};
use crate::common::{AlertNode, CenterNode, ListState};
use crate::tags::md_tag;
use crate::Result;
use crate::TypliteFeat;

use super::{list::ListParser, table::TableParser};

/// HTML to AST parser implementation
pub struct HtmlToAstParser {
    pub asset_counter: usize,
    pub feat: TypliteFeat,
    pub world: Arc<LspWorld>,
    pub list_state: Option<ListState>,
    pub list_level: usize,
    pub blocks: Vec<Node>,
    pub inline_buffer: Vec<Node>,
}

impl HtmlToAstParser {
    pub fn new(feat: TypliteFeat, world: &Arc<LspWorld>) -> Self {
        Self {
            feat,
<<<<<<< HEAD
            world: world.clone(),
            frame_counter: 0,
=======
            asset_counter: 0,
>>>>>>> 7a30cbdc
            list_level: 0,
            list_state: None,
            blocks: Vec::new(),
            inline_buffer: Vec::new(),
        }
    }

    pub fn convert_element(&mut self, element: &HtmlElement) -> Result<()> {
        match element.tag {
            tag::head => Ok(()),

            tag::html | tag::body | md_tag::doc => {
                self.convert_children(element)?;
                Ok(())
            }

            tag::p | tag::span | tag::div => {
                self.convert_children(element)?;
                Ok(())
            }

            tag::strong | md_tag::strong => self.convert_strong(element),
            tag::em | md_tag::emph => self.convert_emphasis(element),

            tag::br => {
                self.inline_buffer.push(Node::HardBreak);
                Ok(())
            }

            tag::ol => {
                self.flush_inline_buffer();
                let items = ListParser::convert_list(self, element);
                self.blocks.push(Node::OrderedList {
                    start: 1,
                    items: items?,
                });
                Ok(())
            }

            tag::ul => {
                self.flush_inline_buffer();
                let items = ListParser::convert_list(self, element);
                self.blocks.push(Node::UnorderedList(items?));
                Ok(())
            }

            md_tag::parbreak => {
                self.flush_inline_buffer();
                Ok(())
            }

            md_tag::heading => {
                self.flush_inline_buffer();
                let attrs = HeadingAttr::parse(&element.attrs)?;
                self.convert_children(element)?;
                self.flush_inline_buffer_as_block(|content| {
                    Node::heading(attrs.level as u8 + 1, content)
                });
                Ok(())
            }

            md_tag::raw => {
                let attrs = RawAttr::parse(&element.attrs)?;
                if attrs.block {
                    self.flush_inline_buffer();
                    self.blocks
                        .push(Node::code_block(Some(attrs.lang.into()), attrs.text.into()));
                } else {
                    self.inline_buffer.push(Node::InlineCode(attrs.text.into()));
                }
                Ok(())
            }

            md_tag::quote => {
                let prev_blocks = std::mem::take(&mut self.blocks);
                self.flush_inline_buffer();
                self.convert_children(element)?;
                let content = Node::Paragraph(std::mem::take(&mut self.inline_buffer));
                let mut quote = std::mem::take(&mut self.blocks);
                quote.push(content);
                self.blocks.clear();
                self.blocks.extend(prev_blocks);
                self.blocks.push(Node::BlockQuote(quote));
                Ok(())
            }

            md_tag::figure => self.convert_figure(element),
            md_tag::highlight => self.convert_highlight(element),
            md_tag::strike => self.convert_strikethrough(element),
            md_tag::link => self.convert_link(element),
            md_tag::image => self.convert_image(element),

            md_tag::linebreak => {
                self.inline_buffer.push(Node::HardBreak);
                Ok(())
            }

            md_tag::source => {
                let src = self.convert_source(element);
                self.inline_buffer.push(src);
                Ok(())
            }

            md_tag::table | md_tag::grid => {
                self.flush_inline_buffer();
                if let Some(table) = TableParser::convert_table(self, element)? {
                    self.blocks.push(table);
                }
                Ok(())
            }

            md_tag::idoc => {
                let src = self.convert_idoc(element);
                self.inline_buffer.push(src);
                Ok(())
            }

            md_tag::math_equation_inline | md_tag::math_equation_block => {
                if element.tag == md_tag::math_equation_block {
                    self.flush_inline_buffer();
                    self.convert_children(element)?;
                    let content = std::mem::take(&mut self.inline_buffer);
                    self.blocks
                        .push(Node::Custom(Box::new(CenterNode::new(content))));
                } else {
                    self.convert_children(element)?;
                }
                Ok(())
            }

            md_tag::alerts => {
                self.flush_inline_buffer();
                let attrs = AlertsAttr::parse(&element.attrs)?;
                let prev_blocks = std::mem::take(&mut self.blocks);
                self.flush_inline_buffer();
                self.convert_children(element)?;
                let content = Node::Paragraph(std::mem::take(&mut self.inline_buffer));
                let mut quote = std::mem::take(&mut self.blocks);
                quote.push(content);
                self.blocks.clear();
                self.blocks.extend(prev_blocks);
                self.blocks.push(Node::Custom(Box::new(AlertNode {
                    content: quote,
                    class: attrs.class,
                })));
                Ok(())
            }

            _ => {
                let tag_name = element.tag.resolve().to_string();

                if !tag_name.starts_with("m1") {
                    let html_element = self.create_html_element(element)?;
                    self.inline_buffer.push(html_element);
                } else {
                    self.convert_children(element)?;
                }
                Ok(())
            }
        }
    }

    /// Create a CommonMark HTML element from the given HTML element    
    pub(crate) fn create_html_element(&mut self, element: &HtmlElement) -> Result<Node> {
        let attributes = element
            .attrs
            .0
            .iter()
            .map(|(name, value)| HtmlAttribute {
                name: name.to_string(),
                value: value.to_string(),
            })
            .collect();

        let mut children = Vec::new();
        self.convert_children_into(&mut children, element)?;

        Ok(Node::HtmlElement(CmarkHtmlElement {
            tag: element.tag.resolve().to_string(),
            attributes,
            children,
            self_closing: element.children.is_empty(),
        }))
    }

    pub fn flush_inline_buffer(&mut self) {
        if !self.inline_buffer.is_empty() {
            self.blocks
                .push(Node::Paragraph(std::mem::take(&mut self.inline_buffer)));
        }
    }

    pub fn flush_inline_buffer_as_block(&mut self, make_block: impl FnOnce(Vec<Node>) -> Node) {
        if !self.inline_buffer.is_empty() {
            self.blocks
                .push(make_block(std::mem::take(&mut self.inline_buffer)));
        }
    }

    pub fn convert_children(&mut self, element: &HtmlElement) -> Result<()> {
        for child in &element.children {
            match child {
                HtmlNode::Text(text, _) => {
                    self.inline_buffer
                        .push(Node::Text(text.as_str().to_string()));
                }
                HtmlNode::Element(element) => {
                    self.convert_element(element)?;
                }
                HtmlNode::Frame(frame) => {
                    let res = self.convert_frame(frame);
                    self.inline_buffer.push(res);
                }
                HtmlNode::Tag(..) => {}
            }
        }
        Ok(())
    }

    pub fn convert_children_into(
        &mut self,
        target: &mut Vec<Node>,
        element: &HtmlElement,
    ) -> Result<()> {
        let prev_buffer = std::mem::take(&mut self.inline_buffer);
        self.convert_children(element)?;
        target.append(&mut self.inline_buffer);
        self.inline_buffer = prev_buffer;
        Ok(())
    }
}

#[derive(Debug, Clone)]
pub(crate) struct Comment(pub String);

impl CustomNode for Comment {
    fn as_any(&self) -> &dyn std::any::Any {
        self
    }

    fn as_any_mut(&mut self) -> &mut dyn std::any::Any {
        self
    }

    fn write(&self, writer: &mut CommonMarkWriter) -> WriteResult<()> {
        writer.write_str("<!-- ")?;
        writer.write_str(&self.0)?;
        writer.write_str(" -->")?;
        Ok(())
    }

    fn clone_box(&self) -> Box<dyn CustomNode> {
        Box::new(self.clone())
    }

    fn eq_box(&self, other: &dyn CustomNode) -> bool {
        if let Some(other) = other.as_any().downcast_ref::<Comment>() {
            self.0 == other.0
        } else {
            false
        }
    }

    fn is_block(&self) -> bool {
        false
    }
}

impl HtmlToAstParser {
    pub fn is_block_element(element: &HtmlElement) -> bool {
        matches!(
            element.tag,
            tag::p
                | tag::div
                | tag::blockquote
                | tag::h1
                | tag::h2
                | tag::h3
                | tag::h4
                | tag::h5
                | tag::h6
                | tag::hr
                | tag::pre
                | tag::table
                | tag::section
                | tag::article
                | tag::header
                | tag::footer
                | tag::main
                | tag::aside
                | tag::nav
                | tag::ul
                | tag::ol
                | md_tag::heading
                | md_tag::quote
                | md_tag::raw
                | md_tag::parbreak
                | md_tag::table
                | md_tag::grid
                | md_tag::figure
        )
    }

    pub fn process_list_item_element(&mut self, element: &HtmlElement) -> Result<Vec<Node>> {
        if element.tag == tag::ul || element.tag == tag::ol {
            let items = super::list::ListParser::convert_list(self, element)?;
            if element.tag == tag::ul {
                return Ok(vec![Node::UnorderedList(items)]);
            } else {
                return Ok(vec![Node::OrderedList { start: 1, items }]);
            }
        }

        let prev_blocks = std::mem::take(&mut self.blocks);
        let prev_buffer = std::mem::take(&mut self.inline_buffer);

        self.convert_element(element)?;
        let mut result = Vec::new();

        if !self.blocks.is_empty() {
            result.extend(std::mem::take(&mut self.blocks));
        } else if !self.inline_buffer.is_empty() {
            if Self::is_block_element(element) {
                result.push(Node::Paragraph(std::mem::take(&mut self.inline_buffer)));
            } else {
                result = std::mem::take(&mut self.inline_buffer);
            }
        }

        self.blocks = prev_blocks;
        self.inline_buffer = prev_buffer;

        Ok(result)
    }

    pub fn parse(mut self, root: &HtmlElement) -> Result<Node> {
        self.blocks.clear();
        self.inline_buffer.clear();

        self.convert_element(root)?;
        self.flush_inline_buffer();

        Ok(Node::Document(self.blocks))
    }
}<|MERGE_RESOLUTION|>--- conflicted
+++ resolved
@@ -30,12 +30,8 @@
     pub fn new(feat: TypliteFeat, world: &Arc<LspWorld>) -> Self {
         Self {
             feat,
-<<<<<<< HEAD
             world: world.clone(),
-            frame_counter: 0,
-=======
             asset_counter: 0,
->>>>>>> 7a30cbdc
             list_level: 0,
             list_state: None,
             blocks: Vec::new(),
