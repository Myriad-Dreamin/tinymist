--- conflicted
+++ resolved
@@ -29,11 +29,8 @@
         outline_entry -> m1outentry
         quote -> m1quote
         table -> m1table
-<<<<<<< HEAD
         idoc -> m1idoc
-=======
         source -> m1source
->>>>>>> 7a30cbdc
         // table_cell -> m1tablecell
         grid -> m1grid
         // grid_cell -> m1gridcell
