/**
 * Drag-and-drop or Copy-and-paste support.
 */

import * as vscode from "vscode";
import { dirname, extname, basename, relative } from "path";
import { typstDocumentSelector } from "../util";
import {
  Mime,
  typstSupportedMimes,
  PasteResourceKind,
  pasteResourceKinds as pasteResourceKinds,
  typstImageEditKind,
  typstPasteLinkEditKind,
  typstUriEditKind,
  Schemes,
} from "./drop-paste.def";
import { IContext } from "../context";

export function dragAndDropActivate(context: IContext) {
  context.subscriptions.push(
    vscode.languages.registerDocumentDropEditProvider(typstDocumentSelector, new DropProvider()),
  );
}

<<<<<<< HEAD
export function copyAndPasteActivate(context: vscode.ExtensionContext) {
  const providedEditKinds = [typstPasteLinkEditKind, typstUriEditKind, typstImageEditKind];
=======
export function copyAndPasteActivate(context: IContext) {
  const providedEditKinds = [
    typstPasteLinkEditKind,
    typstPasteUriEditKind,
    typstPasteImageEditKind,
  ];
>>>>>>> 47410c89

  const sel = typstDocumentSelector;
  context.subscriptions.push(
    vscode.languages.registerDocumentPasteEditProvider(sel, new PasteUriProvider(), {
      providedPasteEditKinds: [typstPasteLinkEditKind],
      pasteMimeTypes: PasteUriProvider.mimeTypes,
    }),
    vscode.languages.registerDocumentPasteEditProvider(sel, new PasteResourceProvider(), {
      providedPasteEditKinds: providedEditKinds,
      pasteMimeTypes: PasteResourceProvider.mimeTypes,
    }),
  );
}

const enum DropPasteAction {
  Drop,
  Paste,
}

type EditClass<A extends DropPasteAction> = A extends DropPasteAction.Drop
  ? vscode.DocumentDropEdit
  : vscode.DocumentPasteEdit;

interface ResolvedEdits {
  snippet: vscode.SnippetString;
  additionalEdits: vscode.WorkspaceEdit;
  yieldTo: vscode.DocumentDropOrPasteEditKind[];
}

class DropOrPasteContext<A extends DropPasteAction> {
  title: string;
  editKind = typstUriEditKind;

  constructor(
    private kind: A,
    private context: vscode.DocumentPasteEditContext | undefined,
    private document: vscode.TextDocument,
    private token: vscode.CancellationToken,
  ) {
    if (this.kind === DropPasteAction.Drop) {
      this.title = "Drop (Typst)";
    } else {
      this.title = "Paste (Typst)";
    }
  }

  private readonly _yieldTo = [
    vscode.DocumentDropOrPasteEditKind.Text,
    vscode.DocumentDropOrPasteEditKind.Empty.append("typst", "link", "image", "attachment"), // Prefer notebook attachments
  ];

  resolved: ResolvedEdits[] = [];

  finalize(): EditClass<A>[] {
    return this.resolved.map((edit) => this.resolveOne(edit));
  }

  resolveOne(edit: ResolvedEdits): EditClass<A> {
    if (this.kind === DropPasteAction.Drop) {
      const dropEdit = new vscode.DocumentDropEdit(edit.snippet);
      dropEdit.additionalEdit = edit.additionalEdits;
      dropEdit.yieldTo = [...this._yieldTo, ...edit.yieldTo];
      return dropEdit as EditClass<A>;
    } else {
      const pasteEdit = new vscode.DocumentPasteEdit(edit.snippet, this.title, this.editKind);
      pasteEdit.additionalEdit = edit.additionalEdits;
      pasteEdit.yieldTo = [...this._yieldTo, ...edit.yieldTo];
      return pasteEdit as EditClass<A>;
    }
  }

  async transfer(
    ranges: readonly vscode.Range[],
    dataTransfer: vscode.DataTransfer,
  ): Promise<boolean> {
    {
      const mediaFiles = await this.takeMediaFiles(dataTransfer);
      if (mediaFiles) {
        const edit = await this.handleMediaFiles(ranges, mediaFiles);
        if (edit) {
          this.editKind = typstImageEditKind;
          this.resolved.push(edit);
          return this.wrapRangeAsLinkContent();
        }
      }

      const uriList = await this.takeUriList(dataTransfer);
      if (uriList) {
        const edit = await this.editByUriList(ranges, uriList, false);
        if (edit) {
          this.resolved.push(edit);
          return this.wrapRangeAsLinkContent();
        }
      }
    }

    return false;
  }

  async pasteUri(ranges: readonly vscode.Range[], dataTransfer: vscode.DataTransfer) {
    this.editKind = typstUriEditKind;
    this.title = "Paste Link (Typst)";
    const item = dataTransfer.get(Mime.textPlain);
    const text = await item?.asString();
    if (this.token.isCancellationRequested || !text) {
      return;
    }

    // TODO: If the user has explicitly requested to paste as a typst link,
    // try to paste even if we don't have a valid uri
    const uriText = findValidUriInText(text);
    if (!uriText) {
      return;
    }

    const uriList = UriList.from(uriText);
    const edit = await this.editByUriList(ranges, uriList, false);
    if (edit) {
      this.resolved.push(edit);
      return this.wrapRangeAsLinkContent();
    }

    return false;
  }

  wrapRangeAsLinkContent(): boolean {
    // todo: link content support
    // if (
    //   !(await shouldInsertMarkdownLinkByDefault(
    //     this._parser,
    //     document,
    //     settings.insert,
    //     ranges,
    //     token,
    //   ))
    // ) {
    //   edit.yieldTo.push(vscode.DocumentDropOrPasteEditKind.Empty.append("uri"));
    // }
    return true;
  }

  async takeMediaFiles(dataTransfer: vscode.DataTransfer): Promise<MediaFileEntry[] | undefined> {
    const pathGenerator = new NewFilePathGenerator();
    const fileEntries = coalesce(
      await Promise.all(
        Array.from(dataTransfer, async ([mime, item]): Promise<MediaFileEntry | undefined> => {
          if (!typstSupportedMimes.has(mime)) {
            return;
          }

          const file = item?.asFile();
          if (!file) {
            return;
          }

          if (file.uri) {
            // If the file is already in a workspace, we don't want to create a copy of it
            const workspaceFolder = vscode.workspace.getWorkspaceFolder(file.uri);
            if (workspaceFolder) {
              return { uri: file.uri };
            }
          }

          const newFile = await pathGenerator.getNewFilePath(this.document, file, this.token);
          if (!newFile) {
            return;
          }
          return { uri: newFile.uri, newFile: { contents: file, overwrite: newFile.overwrite } };
        }),
      ),
    );
    if (!fileEntries.length) {
      return;
    }

    return fileEntries;
  }

  async takeUriList(dataTransfer: vscode.DataTransfer): Promise<UriList | undefined> {
    const uriListData = await dataTransfer.get(Mime.textUriList)?.asString();
    if (!uriListData || this.token.isCancellationRequested) {
      return;
    }

    const uriList = UriList.from(uriListData);
    if (!uriList.entries.length) {
      return;
    }

    // In some browsers, copying from the address bar sets both text/uri-list and text/plain.
    // Disable ourselves if there's also a text entry with the same http(s) uri as our list,
    // unless we are explicitly requested.
    if (
      uriList.entries.length === 1 &&
      [Schemes.http, Schemes.https].includes(uriList.entries[0].uri.scheme as Schemes) &&
      !this.context?.only?.contains(typstUriEditKind)
    ) {
      const text = await dataTransfer.get(Mime.textPlain)?.asString();
      if (this.token.isCancellationRequested) {
        return;
      }

      if (text && textMatchesUriList(text, uriList)) {
        return;
      }
    }

    return uriList;
  }

  async handleMediaFiles(ranges: readonly vscode.Range[], mediaFiles: MediaFileEntry[]) {
    const mediaUriList = new UriList(
      mediaFiles.map((entry) => ({ uri: entry.uri, str: entry.uri.toString() })),
    );

    return this.editByUriList(ranges, mediaUriList, true, (additionalEdits) => {
      for (const entry of mediaFiles) {
        if (entry.newFile) {
          additionalEdits.createFile(entry.uri, {
            contents: entry.newFile.contents,
            overwrite: entry.newFile.overwrite,
          });
        }
      }
    });
  }

  async editByUriList(
    ranges: readonly vscode.Range[],
    uriList: UriList,
    isMedia: boolean,
    createAdditionalEdits?: (additionalEdits: vscode.WorkspaceEdit) => void,
  ): Promise<ResolvedEdits | undefined> {
    if (uriList.entries.length !== 1) {
      vscode.window.showErrorMessage("Only one URI can be pasted at a time.");
      return;
    }

    const additionalEdits = new vscode.WorkspaceEdit();
    if (createAdditionalEdits) {
      createAdditionalEdits(additionalEdits);
    }

    // Use 1 for all empty ranges but give non-empty range unique indices starting after 1
    let placeHolderStartIndex = 1 + uriList.entries.length;

    // Sort ranges by start position
    const orderedRanges = [...ranges].sort((a, b) => a.start.compareTo(b.start)).reverse();
    const allRangesAreEmpty = orderedRanges.every((range) => range.isEmpty);

    const additionalImports = new Set<string>();

    let resolved = true;
    for (const range of orderedRanges) {
      const snippetEdit = await this.createUriListSnippet(uriList, range, {
        isMedia,
        placeholderStartIndex: allRangesAreEmpty ? 1 : placeHolderStartIndex,
      });
      if (!snippetEdit) {
        resolved = false;
        continue;
      }

      const [snippet, imports] = snippetEdit;

      // insertedLinkCount += snippet.insertedLinkCount;
      // insertedImageCount += snippet.insertedImageCount;
      // insertedAudioCount += snippet.insertedAudioCount;
      // insertedVideoCount += snippet.insertedVideoCount;

      placeHolderStartIndex += uriList.entries.length;

      additionalEdits.replace(this.document.uri, range, snippet);
      for (const importLine of imports) {
        additionalImports.add(importLine);
      }
    }

    if (!resolved) {
      return;
    }

    const imports = Array.from(additionalImports).sort();
    if (imports.length > 0) {
      additionalEdits.insert(this.document.uri, new vscode.Position(0, 0), imports.join(""));
    }

    // label: edit.label,
    // kind: edit.kind,
    return {
      snippet: new vscode.SnippetString(""),
      additionalEdits,
      yieldTo: [],
    };
  }

  async createUriListSnippet(
    uriList: UriList,
    range: vscode.Range,
    exts: { isMedia: boolean; placeholderStartIndex: number },
  ) {
    if (uriList.entries.length !== 1) {
      vscode.window.showErrorMessage("Only one URI can be pasted at a time.");
      return;
    }

    const entry = uriList.entries[0];

    if (exts.isMedia || entry.uri.scheme === "file" || entry.uri.scheme === "untitled") {
      return this.createLocalUriListSnippet(entry.uri, range, exts);
    } else {
      return this.createRemoteUriListSnippet(entry.uri, range, exts);
    }
  }

  async createRemoteUriListSnippet(
    dragFileUri: vscode.Uri,
    range: vscode.Range,
    _exts: { placeholderStartIndex: number },
  ) {
    // todo: check valid plain url, because some url may contain invalid characters for http markup.
    if (range.isEmpty) {
      return;
    }

    const res = await vscode.commands.executeCommand<
      [{ mode: "math" | "markup" | "code" | "comment" | "string" | "raw" }]
    >("tinymist.interactCodeContext", {
      textDocument: {
        uri: this.document.uri.toString(),
      },
      query: [
        {
          kind: "modeAt",
          position: {
            line: range.start.line,
            character: range.start.character,
          },
        },
      ],
    });

    const linkText = dragFileUri.toString();
    const wrappedText = this.document.getText(range);
    let text = "";
    switch (res?.[0]?.mode || undefined) {
      case "markup":
        text = `#link("${escapeStr(linkText)}")[${wrappedText}]`;
        break;
      case "math":
        text = `#link("${escapeStr(linkText)}", $${wrappedText}$)`;
        break;
      case "code":
        text = `link("${escapeStr(linkText)}", {${wrappedText}})`;
        break;
      case "string":
      case "comment":
      case "raw":
        return undefined;
    }

    return [text, []] as const;
  }

  async createLocalUriListSnippet(
    dragFileUri: vscode.Uri,
    range: vscode.Range,
    _exts: { placeholderStartIndex: number },
  ) {
    const dropFileUri = this.document.uri;

    let dragFilePath = "";
    const workspaceFolder = vscode.workspace.getWorkspaceFolder(dragFileUri);
    if (dropFileUri.scheme === "untitled") {
      if (workspaceFolder) {
        dragFilePath = relative(workspaceFolder.uri.fsPath, dragFileUri.fsPath);
      }
    } else {
      dragFilePath = relative(dirname(dropFileUri.fsPath), dragFileUri.fsPath);
    }

    const barStrPath = escapeStr(dragFilePath.replace(/\\/g, "/"));
    const strPath = `"${barStrPath}"`;
    let codeSnippet = strPath;
    const resourceKind: PasteResourceKind | undefined =
      pasteResourceKinds[extname(dragFileUri.fsPath)];
    // todo: fetch latest version
    const additionalPkgs: [string, string, string | undefined][] = [];
    switch (resourceKind) {
      case PasteResourceKind.BuiltinImage:
        codeSnippet = `image(${strPath})`;
        break;
      case PasteResourceKind.Webp:
        additionalPkgs.push(["@preview/grayness", "0.1.0", "grayscale-image"]);
        codeSnippet = `grayscale-image(read(${strPath}))`;
        break;
      case PasteResourceKind.Xlsx:
        additionalPkgs.push(["@preview/rexllent", "0.3.0", "xlsx-parser"]);
        codeSnippet = `xlsx-parser(read(${strPath}, encoding: none))`;
        break;
      case PasteResourceKind.Ods:
        additionalPkgs.push(["@preview/spreet", "0.1.0", undefined]);
        additionalPkgs.push(["@preview/rexllent", "0.3.0", "spreet-parser"]);
        codeSnippet = `spreet-parser(spreet.decode(read(${strPath}, encoding: none)))`;
        break;
      case PasteResourceKind.Source:
        codeSnippet = `include ${strPath}`;
        break;
      case PasteResourceKind.Markdown:
        additionalPkgs.push(["@preview/cmarker", "0.1.1", undefined]);
        codeSnippet = `cmarker.render(read(${strPath}))`;
        break;
      case PasteResourceKind.TeX:
        additionalPkgs.push(["@preview/mitex", "0.2.4", "mitex"]);
        codeSnippet = `mitex(read(${strPath}))`;
        break;
      case PasteResourceKind.Json:
        codeSnippet = `json(${strPath})`;
        break;
      case PasteResourceKind.Toml:
        codeSnippet = `toml(${strPath})`;
        break;
      case PasteResourceKind.Csv:
        codeSnippet = `csv(${strPath})`;
        break;
      case PasteResourceKind.Yaml:
        codeSnippet = `yaml(${strPath})`;
        break;
      case PasteResourceKind.Bib:
        codeSnippet = `bibliography(${strPath})`;
        break;
      default:
        codeSnippet = `read(${strPath})`;
        break;
    }

    const res = await vscode.commands.executeCommand<
      [{ mode: "math" | "markup" | "code" | "comment" | "string" | "raw" }]
    >("tinymist.interactCodeContext", {
      textDocument: {
        uri: this.document.uri.toString(),
      },
      query: [
        {
          kind: "modeAt",
          position: {
            line: range.start.line,
            character: range.start.character,
          },
        },
      ],
    });

    let text = codeSnippet;
    switch (res?.[0]?.mode || undefined) {
      case "math":
      case "markup":
        text = `#${codeSnippet}`;
        break;
      case "code":
        text = codeSnippet;
        break;
      case "string":
        text = barStrPath;
        break;
      case "comment":
      case "raw":
      case undefined:
        return undefined;
    }

    const additionalImports = [];
    if (additionalPkgs.length > 0) {
      const t = this.document.getText();
      for (const [pkgName, version, importName] of additionalPkgs) {
        if (!t.includes(pkgName)) {
          if (importName) {
            additionalImports.push(`#import "${pkgName}:${version}": ${importName}\n`);
          } else {
            additionalImports.push(`#import "${pkgName}:${version}"\n`);
          }
        }
      }
    }

    // console.log(resourceKind, res?.[0]?.mode, codeSnippet, text);
    return [text, additionalImports] as const;
  }
}
const DropContext = DropOrPasteContext<DropPasteAction.Drop>;
const PasteContext = DropOrPasteContext<DropPasteAction.Paste>;

export class DropProvider implements vscode.DocumentDropEditProvider {
  async provideDocumentDropEdits(
    document: vscode.TextDocument,
    position: vscode.Position,
    dataTransfer: vscode.DataTransfer,
    token: vscode.CancellationToken,
  ): Promise<vscode.DocumentDropEdit[] | undefined> {
    const ctx = new DropContext(DropPasteAction.Drop, undefined, document, token);
    const ranges = [new vscode.Range(position, position)];

    const transferred = await ctx.transfer(ranges, dataTransfer);

    if (!transferred || token.isCancellationRequested) {
      return;
    }

    return ctx.finalize();
  }
}

export class PasteResourceProvider implements vscode.DocumentPasteEditProvider {
  public static readonly mimeTypes = [Mime.textUriList, "files", ...typstSupportedMimes];

  public async provideDocumentPasteEdits(
    document: vscode.TextDocument,
    ranges: readonly vscode.Range[],
    dataTransfer: vscode.DataTransfer,
    context: vscode.DocumentPasteEditContext,
    token: vscode.CancellationToken,
  ): Promise<vscode.DocumentPasteEdit[] | undefined> {
    const ctx = new PasteContext(DropPasteAction.Paste, context, document, token);

    const transferred = await ctx.transfer(ranges, dataTransfer);

    if (!transferred || token.isCancellationRequested) {
      return;
    }

    return ctx.finalize();
  }
}

export class PasteUriProvider implements vscode.DocumentPasteEditProvider {
  public static readonly mimeTypes = [Mime.textPlain];

  public async provideDocumentPasteEdits(
    document: vscode.TextDocument,
    ranges: readonly vscode.Range[],
    dataTransfer: vscode.DataTransfer,
    context: vscode.DocumentPasteEditContext,
    token: vscode.CancellationToken,
  ): Promise<vscode.DocumentPasteEdit[] | undefined> {
    const ctx = new PasteContext(DropPasteAction.Paste, context, document, token);

    const transferred = await ctx.pasteUri(ranges, dataTransfer);
    if (!transferred || token.isCancellationRequested) {
      return;
    }

    return ctx.finalize();
  }
}

type OverwriteBehavior = "overwrite" | "nameIncrementally";

export interface CopyFileConfiguration {
  readonly overwriteBehavior: OverwriteBehavior;
}

export function getCopyFileConfiguration(document: vscode.TextDocument): CopyFileConfiguration {
  const config = vscode.workspace.getConfiguration("tinymist", document);
  return {
    overwriteBehavior: readOverwriteBehavior(config),
  };
}

function readOverwriteBehavior(config: vscode.WorkspaceConfiguration): OverwriteBehavior {
  switch (config.get("copyFiles.overwriteBehavior")) {
    case "overwrite":
      return "overwrite";
    default:
      return "nameIncrementally";
  }
}

export class NewFilePathGenerator {
  private readonly _usedPaths = new Set<string>();

  async getNewFilePath(
    document: vscode.TextDocument,
    file: vscode.DataTransferFile,
    token: vscode.CancellationToken,
  ): Promise<{ readonly uri: vscode.Uri; readonly overwrite: boolean } | undefined> {
    const config = getCopyFileConfiguration(document);
    const desiredPath = getDesiredNewFilePath(document, file);

    const root = vscode.Uri.joinPath(desiredPath, "..");
    const ext = extname(desiredPath.fsPath);
    let baseName = basename(desiredPath.fsPath);
    baseName = baseName.slice(0, baseName.length - ext.length);
    for (let i = 0; ; ++i) {
      if (token.isCancellationRequested) {
        return undefined;
      }

      const name = i === 0 ? baseName : `${baseName}-${i}`;
      const uri = vscode.Uri.joinPath(root, name + ext);
      if (this._wasPathAlreadyUsed(uri)) {
        continue;
      }

      // Try overwriting if it already exists
      if (config.overwriteBehavior === "overwrite") {
        this._usedPaths.add(uri.toString());
        return { uri, overwrite: true };
      }

      // Otherwise we need to check the fs to see if it exists
      try {
        await vscode.workspace.fs.stat(uri);
      } catch {
        if (!this._wasPathAlreadyUsed(uri)) {
          // Does not exist
          this._usedPaths.add(uri.toString());
          return { uri, overwrite: false };
        }
      }
    }
  }

  private _wasPathAlreadyUsed(uri: vscode.Uri) {
    return this._usedPaths.has(uri.toString());
  }
}

export function getDesiredNewFilePath(
  document: vscode.TextDocument,
  file: vscode.DataTransferFile,
): vscode.Uri {
  const docUri = getParentDocumentUri(document.uri);

  // Default to next to current file
  return vscode.Uri.joinPath(docUri, "..", file.name);
}

function getParentDocumentUri(uri: vscode.Uri): vscode.Uri {
  if ((uri.scheme as Schemes) === Schemes.notebookCell) {
    // is notebook documents necessary?
    for (const notebook of vscode.workspace.notebookDocuments) {
      for (const cell of notebook.getCells()) {
        if (cell.document.uri.toString() === uri.toString()) {
          return notebook.uri;
        }
      }
    }
  }

  return uri;
}

interface MediaFileEntry {
  readonly uri: vscode.Uri;
  readonly newFile?: { readonly contents: vscode.DataTransferFile; readonly overwrite: boolean };
}

function textMatchesUriList(text: string, uriList: UriList): boolean {
  if (text === uriList.entries[0].str) {
    return true;
  }

  try {
    const uri = vscode.Uri.parse(text);
    return uriList.entries.some((entry) => entry.uri.toString() === uri.toString());
  } catch {
    return false;
  }
}

function splitUriList(str: string): string[] {
  return str.split("\r\n");
}

function parseUriList(str: string): string[] {
  return splitUriList(str)
    .filter((value) => !value.startsWith("#")) // Remove comments
    .map((value) => value.trim());
}

export class UriList {
  static from(str: string): UriList {
    return new UriList(
      coalesce(
        parseUriList(str).map((line) => {
          try {
            return { uri: vscode.Uri.parse(line), str: line };
          } catch {
            // Uri parse failure
            return undefined;
          }
        }),
      ),
    );
  }

  constructor(
    public readonly entries: ReadonlyArray<{ readonly uri: vscode.Uri; readonly str: string }>,
  ) {}
}

const externalUriSchemes: ReadonlySet<string> = new Set([
  Schemes.http,
  Schemes.https,
  Schemes.mailto,
  Schemes.file,
]);

export function findValidUriInText(text: string): string | undefined {
  const trimmedUrlList = text.trim();

  if (
    !/^\S+$/.test(trimmedUrlList) || // Uri must consist of a single sequence of characters without spaces
    !trimmedUrlList.includes(":") // And it must have colon somewhere for the scheme. We will verify the schema again later
  ) {
    return;
  }

  let uri: vscode.Uri;
  try {
    uri = vscode.Uri.parse(trimmedUrlList);
  } catch {
    // Could not parse
    return;
  }

  // `Uri.parse` is lenient and will return a `file:` uri even for non-uri text such as `abc`
  // Make sure that the resolved scheme starts the original text
  if (!trimmedUrlList.toLowerCase().startsWith(uri.scheme.toLowerCase() + ":")) {
    return;
  }

  // Only enable for an allow list of schemes. Otherwise this can be accidentally activated for non-uri text
  // such as `c:\abc` or `value:foo`
  if (!externalUriSchemes.has(uri.scheme.toLowerCase())) {
    return;
  }

  // Some part of the uri must not be empty
  // This disables the feature for text such as `http:`
  if (!uri.authority && uri.path.length < 2 && !uri.query && !uri.fragment) {
    return;
  }

  return trimmedUrlList;
}

function coalesce<T>(array: ReadonlyArray<T | undefined | null>): T[] {
  return <T[]>array.filter((e) => !!e);
}

function escapeStr(str: string): string {
  return str.replace(/\\/g, "\\\\").replace(/"/g, '\\"');
}<|MERGE_RESOLUTION|>--- conflicted
+++ resolved
@@ -23,17 +23,8 @@
   );
 }
 
-<<<<<<< HEAD
-export function copyAndPasteActivate(context: vscode.ExtensionContext) {
+export function copyAndPasteActivate(context: IContext) {
   const providedEditKinds = [typstPasteLinkEditKind, typstUriEditKind, typstImageEditKind];
-=======
-export function copyAndPasteActivate(context: IContext) {
-  const providedEditKinds = [
-    typstPasteLinkEditKind,
-    typstPasteUriEditKind,
-    typstPasteImageEditKind,
-  ];
->>>>>>> 47410c89
 
   const sel = typstDocumentSelector;
   context.subscriptions.push(
