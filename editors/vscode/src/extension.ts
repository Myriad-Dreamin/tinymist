--- conflicted
+++ resolved
@@ -30,25 +30,16 @@
   previewDeactivate,
   previewPreload,
   previewProcessOutline,
-<<<<<<< HEAD
-} from "./preview";
-=======
 } from "./features/preview";
->>>>>>> 58fea291
 import { commandCreateLocalPackage, commandOpenLocalPackage } from "./package-manager";
 import { activeTypstEditor, DisposeList, getSensibleTextEditorColumn } from "./util";
 import { client, getClient, setClient, tinymist } from "./lsp";
 import { taskActivate } from "./features/tasks";
 import { onEnterHandler } from "./lsp.on-enter";
 import { extensionState } from "./state";
-<<<<<<< HEAD
-import { devKitActivate } from "./dev-kit";
-import { labelViewActivate } from "./label";
-=======
 import { devKitFeatureActivate } from "./features/dev-kit";
 import { labelFeatureActivate } from "./features/label";
 import { packageFeatureActivate } from "./features/package";
->>>>>>> 58fea291
 
 export async function activate(context: ExtensionContext): Promise<void> {
   try {
@@ -78,12 +69,8 @@
   const client = initClient(context, config);
   setClient(client);
   // Activates features
-<<<<<<< HEAD
-  labelViewActivate(context);
-=======
   labelFeatureActivate(context);
   packageFeatureActivate(context);
->>>>>>> 58fea291
   if (extensionState.features.task) {
     taskActivate(context);
   }
@@ -252,8 +239,8 @@
 
   const initTemplateCommand =
     (inPlace: boolean) =>
-    (...args: string[]) =>
-      initTemplate(context, inPlace, ...args);
+      (...args: string[]) =>
+        initTemplate(context, inPlace, ...args);
 
   // prettier-ignore
   context.subscriptions.push(
