import {
  type ExtensionContext,
  workspace,
  window,
  commands,
  ViewColumn,
  Uri,
  TextEditor,
  ExtensionMode,
} from "vscode";
import * as vscode from "vscode";
import * as path from "path";

import {
  LanguageClient,
  type LanguageClientOptions,
  type ServerOptions,
} from "vscode-languageclient/node";
import { loadTinymistConfig, substVscodeVarsInConfig } from "./config";
import {
  EditorToolName,
  SymbolViewProvider as SymbolViewProvider,
  activateEditorTool,
  getUserPackageData,
} from "./editor-tools";
import { triggerStatusBar, wordCountItemProcess } from "./ui-extends";
import { setIsTinymist as previewSetIsTinymist } from "./preview-compat";
import {
  previewActivate,
  previewDeactivate,
  previewPreload,
  previewProcessOutline,
} from "./preview";
<<<<<<< HEAD
import { commandCreateLocalPackage, commandOpenLocalPackage } from "./package-manager";
import { DisposeList, getSensibleTextEditorColumn } from "./util";
import { client, getClient, setClient } from "./lsp";
import { vscodeVariables } from "./vscode-variables";

let previewIsEnabled = false;
let devKitIsEnabled = false;

export function activate(context: ExtensionContext): Promise<void> {
    // Set a global context key to indicate that the extension is activated
    vscode.commands.executeCommand("setContext", "ext.tinymistActivated", true);

    let config: Record<string, any> = JSON.parse(
        JSON.stringify(workspace.getConfiguration("tinymist"))
    );
    config.preferredTheme = "light";

    {
        const keys = Object.keys(config);
        let values = keys.map((key) => config[key]);
        values = substVscodeVarsInConfig(keys, values);
        config = {};
        for (let i = 0; i < keys.length; i++) {
            config[keys[i]] = values[i];
        }
    }

    previewIsEnabled = config.previewFeature === "enable";
    devKitIsEnabled =
        vscode.ExtensionMode.Development == context.extensionMode || config.devKit === "enable";
    enableOnEnter = !!config.onEnterEvent;

    if (previewIsEnabled) {
        const typstPreviewExtension = vscode.extensions.getExtension("mgt19937.typst-preview");
        if (typstPreviewExtension) {
            void vscode.window.showWarningMessage(
                "Tinymist Says:\n\nTypst Preview extension is already integrated into Tinymist. Please disable Typst Preview extension to avoid conflicts."
            );
        }
    }

    {
        const keys = Object.keys(config);
        let values = keys.map((key) => config[key]);
        values = substVscodeVarsInConfig(keys, values);
        config = {};
        for (let i = 0; i < keys.length; i++) {
            config[keys[i]] = values[i];
        }
    }

    console.log("vscodeVariables test:", {
        workspaceFolder: vscodeVariables("<${workspaceFolder}>"),
        workspaceFolderBasename: vscodeVariables("<${workspaceFolderBasename}>"),
        file: vscodeVariables("<${file}>"),
        fileWorkspaceFolder: vscodeVariables("<${fileWorkspaceFolder}>"),
        relativeFile: vscodeVariables("<${relativeFile}>"),
        relativeFileDirname: vscodeVariables("<${relativeFileDirname}>"),
        fileBasename: vscodeVariables("<${fileBasename}>"),
        fileBasenameNoExtension: vscodeVariables("<${fileBasenameNoExtension}>"),
        fileExtname: vscodeVariables("<${fileExtname}>"),
        fileDirname: vscodeVariables("<${fileDirname}>"),
        cwd: vscodeVariables("<${cwd}>"),
        pathSeparator: vscodeVariables("<${pathSeparator}>"),
        lineNumber: vscodeVariables("<${lineNumber}>"),
        selectedText: vscodeVariables("<${selectedText}>"),
        config: vscodeVariables("<${config:editor.fontSize}>"),
        composite: vscodeVariables("wof=<${workspaceFolder}>:<${file}>"),
        composite2: vscodeVariables("fow=<${file}>:<${workspaceFolder}>"),
    });

    const client = initClient(context, config);
    setClient(client);

    if (previewIsEnabled) {
        // test compat-mode preview extension
        // previewActivate(context, true);

        // integrated preview extension
        previewSetIsTinymist(config);
        previewActivate(context, false);
    }

    if (devKitIsEnabled) {
        vscode.commands.executeCommand("setContext", "ext.tinymistDevKit", true);

        const devKitProvider = new DevKitProvider();
        context.subscriptions.push(
            vscode.window.registerTreeDataProvider("tinymist.dev-kit", devKitProvider)
        );
    }

    return startClient(client, context).catch((e) => {
        void window.showErrorMessage(`Failed to activate tinymist: ${e}`);
        throw e;
    });
=======
import { activeTypstEditor, DisposeList, getSensibleTextEditorColumn } from "./util";
import { client, getClient, setClient, tinymist } from "./lsp";
import { taskActivate } from "./tasks";
import { onEnterHandler } from "./lsp.on-enter";
import { extensionState } from "./state";
import { devKitActivate } from "./dev-kit";

export async function activate(context: ExtensionContext): Promise<void> {
  try {
    return await doActivate(context);
  } catch (e) {
    void window.showErrorMessage(`Failed to activate tinymist: ${e}`);
    throw e;
  }
>>>>>>> 093f2af6
}

export function deactivate(): Promise<void> | undefined {
  previewDeactivate();
  return client?.stop();
}

export async function doActivate(context: ExtensionContext): Promise<void> {
  const isDevMode = vscode.ExtensionMode.Development == context.extensionMode;
  // Sets a global context key to indicate that the extension is activated
  vscode.commands.executeCommand("setContext", "ext.tinymistActivated", true);
  // Loads configuration
  const config = loadTinymistConfig();
  // Sets features
  extensionState.features.preview = config.previewFeature === "enable";
  extensionState.features.devKit = isDevMode || config.devKit === "enable";
  extensionState.features.onEnter = !!config.onEnterEvent;
  // Initializes language client
  const client = initClient(context, config);
  setClient(client);
  // Activates features
  if (extensionState.features.task) {
    taskActivate(context);
  }
  if (extensionState.features.devKit) {
    devKitActivate(context);
  }
  if (extensionState.features.preview) {
    const typstPreviewExtension = vscode.extensions.getExtension("mgt19937.typst-preview");
    if (typstPreviewExtension) {
      void vscode.window.showWarningMessage(
        "Tinymist Says:\n\nTypst Preview extension is already integrated into Tinymist. Please disable Typst Preview extension to avoid conflicts.",
      );
    }

    // Tests compat-mode preview extension
    // previewActivate(context, true);

    // Runs Integrated preview extension
    previewSetIsTinymist();
    previewActivate(context, false);
  }
  // Starts language client
  return await startClient(client, context);
}

function initClient(context: ExtensionContext, config: Record<string, any>) {
  const isProdMode = context.extensionMode === ExtensionMode.Production;

  const run = {
    command: tinymist.probeEnvPath("tinymist.serverPath", config.serverPath),
    args: [
      "lsp",
      /// The `--mirror` flag is only used in development/test mode for testing
      ...(isProdMode ? [] : ["--mirror", "tinymist-lsp.log"]),
    ],
    options: { env: Object.assign({}, process.env, { RUST_BACKTRACE: "1" }) },
  };
  // console.log("use arguments", run);
  const serverOptions: ServerOptions = {
    run,
    debug: run,
  };

  const clientOptions: LanguageClientOptions = {
    documentSelector: [
      { scheme: "file", language: "typst" },
      { scheme: "untitled", language: "typst" },
    ],
    initializationOptions: config,
    middleware: {
      workspace: {
        async configuration(params, token, next) {
          const items = params.items.map((item) => item.section);
          const result = await next(params, token);
          if (!Array.isArray(result)) {
            return result;
          }
          return substVscodeVarsInConfig(items, result);
        },
      },
    },
  };

  return new LanguageClient(
    "tinymist",
    "Tinymist Typst Language Server",
    serverOptions,
    clientOptions,
  );
}

async function startClient(client: LanguageClient, context: ExtensionContext): Promise<void> {
  if (!client) {
    throw new Error("Language client is not set");
  }

  client.onNotification("tinymist/compileStatus", (params) => {
    wordCountItemProcess(params);
  });

  interface JumpInfo {
    filepath: string;
    start: [number, number] | null;
    end: [number, number] | null;
  }
  client.onNotification("tinymist/preview/scrollSource", async (jump: JumpInfo) => {
    console.log(
      "recv editorScrollTo request",
      jump,
      "active",
      window.activeTextEditor !== undefined,
      "documents",
      vscode.workspace.textDocuments.map((doc) => doc.uri.fsPath),
    );

    if (jump.start === null || jump.end === null) {
      return;
    }

    // open this file and show in editor
    const doc =
      vscode.workspace.textDocuments.find((doc) => doc.uri.fsPath === jump.filepath) ||
      (await vscode.workspace.openTextDocument(jump.filepath));
    const editor = await vscode.window.showTextDocument(doc, getSensibleTextEditorColumn());
    const startPosition = new vscode.Position(jump.start[0], jump.start[1]);
    const endPosition = new vscode.Position(jump.end[0], jump.end[1]);
    const range = new vscode.Range(startPosition, endPosition);
    editor.selection = new vscode.Selection(range.start, range.end);
    editor.revealRange(range, vscode.TextEditorRevealType.InCenter);
  });

  client.onNotification("tinymist/documentOutline", async (data: any) => {
    previewProcessOutline(data);
  });

  client.onNotification("tinymist/preview/dispose", ({ taskId }) => {
    const dispose = previewDisposes[taskId];
    if (dispose) {
      dispose();
      delete previewDisposes[taskId];
    } else {
      console.warn("No dispose function found for task", taskId);
    }
  });

  context.subscriptions.push(
    window.onDidChangeActiveTextEditor((editor: TextEditor | undefined) => {
      if (editor?.document.isUntitled) {
        return;
      }
      const langId = editor?.document.languageId;
      // todo: plaintext detection
      // if (langId === "plaintext") {
      //     console.log("plaintext", langId, editor?.document.uri.fsPath);
      // }
      if (langId !== "typst") {
        // console.log("not typst", langId, editor?.document.uri.fsPath);
        return commandActivateDoc(undefined);
      }
      return commandActivateDoc(editor?.document);
    }),
  );
  context.subscriptions.push(
    vscode.workspace.onDidOpenTextDocument((doc: vscode.TextDocument) => {
      if (doc.isUntitled && window.activeTextEditor?.document === doc) {
        if (doc.languageId === "typst") {
          return commandActivateDocPath(doc, "/untitled/" + doc.uri.fsPath);
        } else {
          return commandActivateDoc(undefined);
        }
<<<<<<< HEAD
    });

    context.subscriptions.push(
        window.onDidChangeActiveTextEditor((editor: TextEditor | undefined) => {
            if (editor?.document.isUntitled) {
                return;
            }
            const langId = editor?.document.languageId;
            // todo: plaintext detection
            // if (langId === "plaintext") {
            //     console.log("plaintext", langId, editor?.document.uri.fsPath);
            // }
            if (langId !== "typst") {
                // console.log("not typst", langId, editor?.document.uri.fsPath);
                return commandActivateDoc(undefined);
            }
            return commandActivateDoc(editor?.document);
        })
    );
    context.subscriptions.push(
        vscode.workspace.onDidOpenTextDocument((doc: vscode.TextDocument) => {
            if (doc.isUntitled && window.activeTextEditor?.document === doc) {
                if (doc.languageId === "typst") {
                    return commandActivateDocPath(doc, "/untitled/" + doc.uri.fsPath);
                } else {
                    return commandActivateDoc(undefined);
                }
            }
        })
    );
    context.subscriptions.push(
        vscode.workspace.onDidCloseTextDocument((doc: vscode.TextDocument) => {
            if (focusingDoc === doc) {
                focusingDoc = undefined;
                commandActivateDoc(undefined);
            }
        })
    );

    context.subscriptions.push(
        commands.registerCommand("tinymist.onEnter", onEnterHandler()),

        commands.registerCommand("tinymist.exportCurrentPdf", () => commandExport("Pdf")),
        commands.registerCommand("tinymist.getCurrentDocumentMetrics", () =>
            commandGetCurrentDocumentMetrics()
        ),
        commands.registerCommand("tinymist.pinMainToCurrent", () => commandPinMain(true)),
        commands.registerCommand("tinymist.unpinMain", () => commandPinMain(false)),
        commands.registerCommand("typst-lsp.pinMainToCurrent", () => commandPinMain(true)),
        commands.registerCommand("typst-lsp.unpinMain", () => commandPinMain(false)),
        commands.registerCommand("tinymist.showPdf", () => commandShow("Pdf")),
        commands.registerCommand("tinymist.clearCache", commandClearCache),
        commands.registerCommand("tinymist.runCodeLens", commandRunCodeLens),
        commands.registerCommand("tinymist.initTemplate", (...args) =>
            commandInitTemplate(context, false, ...args)
        ),
        commands.registerCommand("tinymist.initTemplateInPlace", (...args) =>
            commandInitTemplate(context, true, ...args)
        ),
        commands.registerCommand("tinymist.showTemplateGallery", () =>
            commandShowTemplateGallery(context)
        ),
        commands.registerCommand("tinymist.createLocalPackage", commandCreateLocalPackage),
        commands.registerCommand("tinymist.openLocalPackage", commandOpenLocalPackage),
        commands.registerCommand("tinymist.showSummary", () => commandShowSummary(context)),
        commands.registerCommand("tinymist.showSymbolView", () => commandShowSymbolView(context)),
        commands.registerCommand("tinymist.profileCurrentFile", () => commandShowTrace(context)),
        // We would like to define it at the server side, but it is not possible for now.
        // https://github.com/microsoft/language-server-protocol/issues/1117
        commands.registerCommand("tinymist.triggerNamedCompletion", triggerNamedCompletion),
        commands.registerCommand("tinymist.showLog", () => {
            if (client) {
                client.outputChannel.show();
            }
        })
    );
    // context.subscriptions.push
    const provider = new SymbolViewProvider(context);
    context.subscriptions.push(
        vscode.window.registerWebviewViewProvider("tinymist.side-symbol-view", provider)
    );

    await client.start();

    if (previewIsEnabled) {
        previewPreload(context);
    }

    // Watch all non typst files.
    // todo: more general ways to do this.
    const isInterestingNonTypst = (doc: vscode.TextDocument) => {
        return (
            doc.languageId !== "typst" &&
            (doc.uri.scheme === "file" || doc.uri.scheme === "untitled")
        );
    };
    context.subscriptions.push(
        vscode.workspace.onDidOpenTextDocument((doc: vscode.TextDocument) => {
            if (!isInterestingNonTypst(doc)) {
                return;
            }
            client?.sendNotification("textDocument/didOpen", {
                textDocument: client.code2ProtocolConverter.asTextDocumentItem(doc),
            });
        }),
        vscode.workspace.onDidChangeTextDocument((e: vscode.TextDocumentChangeEvent) => {
            const doc = e.document;
            if (!isInterestingNonTypst(doc) || !client) {
                return;
            }
            const contentChanges = [];
            for (const change of e.contentChanges) {
                contentChanges.push({
                    range: client.code2ProtocolConverter.asRange(change.range),
                    rangeLength: change.rangeLength,
                    text: change.text,
                });
            }
            client.sendNotification("textDocument/didChange", {
                textDocument: client.code2ProtocolConverter.asVersionedTextDocumentIdentifier(doc),
                contentChanges,
            });
        }),
        vscode.workspace.onDidCloseTextDocument((doc: vscode.TextDocument) => {
            if (!isInterestingNonTypst(doc)) {
                return;
            }
            client?.sendNotification("textDocument/didClose", {
                textDocument: client.code2ProtocolConverter.asTextDocumentIdentifier(doc),
            });
        })
=======
      }
    }),
  );
  context.subscriptions.push(
    vscode.workspace.onDidCloseTextDocument((doc: vscode.TextDocument) => {
      if (focusingDoc === doc) {
        focusingDoc = undefined;
        commandActivateDoc(undefined);
      }
    }),
  );

  const editorToolCommand = (tool: EditorToolName) => async () => {
    await activateEditorTool(context, tool);
  };

  const initTemplateCommand =
    (inPlace: boolean) =>
    (...args: string[]) =>
      initTemplate(context, inPlace, ...args);

  // prettier-ignore
  context.subscriptions.push(
    commands.registerCommand("tinymist.onEnter", onEnterHandler),

    commands.registerCommand("tinymist.exportCurrentPdf", () => commandExport("Pdf")),
    commands.registerCommand("tinymist.showPdf", () => commandShow("Pdf")),
    commands.registerCommand("tinymist.getCurrentDocumentMetrics", commandGetCurrentDocumentMetrics),
    commands.registerCommand("tinymist.clearCache", commandClearCache),
    commands.registerCommand("tinymist.runCodeLens", commandRunCodeLens),
    commands.registerCommand("tinymist.showLog", tinymist.showLog),
    commands.registerCommand("tinymist.copyAnsiHighlight", commandCopyAnsiHighlight),

    commands.registerCommand("tinymist.pinMainToCurrent", () => commandPinMain(true)),
    commands.registerCommand("tinymist.unpinMain", () => commandPinMain(false)),
    commands.registerCommand("typst-lsp.pinMainToCurrent", () => commandPinMain(true)),
    commands.registerCommand("typst-lsp.unpinMain", () => commandPinMain(false)),

    commands.registerCommand("tinymist.initTemplate", initTemplateCommand(false)),
    commands.registerCommand("tinymist.initTemplateInPlace", initTemplateCommand(true)),

    commands.registerCommand("tinymist.showTemplateGallery", editorToolCommand("template-gallery")),
    commands.registerCommand("tinymist.showSummary", editorToolCommand("summary")),
    commands.registerCommand("tinymist.showSymbolView", editorToolCommand("symbol-view")),
    commands.registerCommand("tinymist.profileCurrentFile", editorToolCommand("tracing")),

    // We would like to define it at the server side, but it is not possible for now.
    // https://github.com/microsoft/language-server-protocol/issues/1117
    commands.registerCommand("tinymist.triggerNamedCompletion", triggerNamedCompletion),
  );
  // context.subscriptions.push
  const provider = new SymbolViewProvider(context);
  context.subscriptions.push(
    vscode.window.registerWebviewViewProvider(SymbolViewProvider.Name, provider),
  );

  await client.start();

  if (extensionState.features.preview) {
    previewPreload(context);
  }

  // Watch all non typst files.
  // todo: more general ways to do this.
  const isInterestingNonTypst = (doc: vscode.TextDocument) => {
    return (
      doc.languageId !== "typst" && (doc.uri.scheme === "file" || doc.uri.scheme === "untitled")
>>>>>>> 093f2af6
    );
  };
  context.subscriptions.push(
    vscode.workspace.onDidOpenTextDocument((doc: vscode.TextDocument) => {
      if (!isInterestingNonTypst(doc)) {
        return;
      }
      client?.sendNotification("textDocument/didOpen", {
        textDocument: client.code2ProtocolConverter.asTextDocumentItem(doc),
      });
    }),
    vscode.workspace.onDidChangeTextDocument((e: vscode.TextDocumentChangeEvent) => {
      const doc = e.document;
      if (!isInterestingNonTypst(doc) || !client) {
        return;
      }
      const contentChanges = [];
      for (const change of e.contentChanges) {
        contentChanges.push({
          range: client.code2ProtocolConverter.asRange(change.range),
          rangeLength: change.rangeLength,
          text: change.text,
        });
      }
      client.sendNotification("textDocument/didChange", {
        textDocument: client.code2ProtocolConverter.asVersionedTextDocumentIdentifier(doc),
        contentChanges,
      });
    }),
    vscode.workspace.onDidCloseTextDocument((doc: vscode.TextDocument) => {
      if (!isInterestingNonTypst(doc)) {
        return;
      }
      client?.sendNotification("textDocument/didClose", {
        textDocument: client.code2ProtocolConverter.asTextDocumentIdentifier(doc),
      });
    }),
  );
  for (const doc of vscode.workspace.textDocuments) {
    if (!isInterestingNonTypst(doc)) {
      continue;
    }

    client.sendNotification("textDocument/didOpen", {
      textDocument: client.code2ProtocolConverter.asTextDocumentItem(doc),
    });
  }

  // Find first document to focus
  const editor = window.activeTextEditor;
  if (editor?.document.languageId === "typst" && editor.document.uri.fsPath) {
    commandActivateDoc(editor.document);
  } else {
    window.visibleTextEditors.forEach((editor) => {
      if (editor.document.languageId === "typst" && editor.document.uri.fsPath) {
        commandActivateDoc(editor.document);
      }
    });
  }

  return;
}

async function commandExport(
  mode: "Pdf" | "Svg" | "Png",
  extraOpts?: any,
): Promise<string | undefined> {
  const activeEditor = window.activeTextEditor;
  if (activeEditor === undefined) {
    return;
  }

  const uri = activeEditor.document.uri.fsPath;

  const handler = tinymist[`export${mode}`];

  handler(uri, extraOpts);

  const res = await client?.sendRequest<string | null>("workspace/executeCommand", {
    command: `tinymist.export${mode}`,
    arguments: [uri, ...(extraOpts ? [extraOpts] : [])],
  });
  if (res === null) {
    return undefined;
  }
  return res;
}

async function commandGetCurrentDocumentMetrics(): Promise<any> {
  const activeEditor = window.activeTextEditor;
  if (activeEditor === undefined) {
    return;
  }

  const fsPath = activeEditor.document.uri.fsPath;

  const res = await client?.sendRequest<string | null>("workspace/executeCommand", {
    command: `tinymist.getDocumentMetrics`,
    arguments: [fsPath],
  });
  if (res === null) {
    return undefined;
  }
  return res;
}

async function commandCopyAnsiHighlight(): Promise<void> {
  const editor = activeTypstEditor();
  if (editor === undefined) {
    return;
  }

  const res = await tinymist.exportAnsiHighlight(editor.document.uri.fsPath, {
    range: editor.selection,
  });

  if (res === null) {
    return;
  }

  // copy to clipboard
  await vscode.env.clipboard.writeText(res);
}

/**
 * Implements the functionality for the 'Show PDF' button shown in the editor title
 * if a `.typ` file is opened.
 */
async function commandShow(kind: "Pdf" | "Svg" | "Png", extraOpts?: any): Promise<void> {
  const activeEditor = window.activeTextEditor;
  if (activeEditor === undefined) {
    return;
  }

  // only create pdf if it does not exist yet
  const exportPath = await commandExport(kind, extraOpts);

  if (exportPath === undefined) {
    // show error message
    await window.showErrorMessage(`Failed to export ${kind}`);
    return;
  }

  const exportUri = Uri.file(exportPath);

  // find and replace exportUri
  // todo: we may find them in tabs
  vscode.window.tabGroups;

  let uriToFind = exportUri.toString();
  findTab: for (const editor of vscode.window.tabGroups.all) {
    for (const tab of editor.tabs) {
      if ((tab.input as any)?.uri?.toString() === uriToFind) {
        await vscode.window.tabGroups.close(tab, true);
        break findTab;
      }
    }
  }

  // here we can be sure that the pdf exists
  await commands.executeCommand("vscode.open", exportUri, {
    viewColumn: ViewColumn.Beside,
    preserveFocus: true,
  } as vscode.TextDocumentShowOptions);
}

export interface PreviewResult {
  staticServerPort?: number;
  staticServerAddr?: string;
  dataPlanePort?: number;
  isPrimary?: boolean;
}

const previewDisposes: Record<string, () => void> = {};
export function registerPreviewTaskDispose(taskId: string, dl: DisposeList): void {
  if (previewDisposes[taskId]) {
    throw new Error(`Task ${taskId} already exists`);
  }
  dl.add(() => {
    delete previewDisposes[taskId];
  });
  previewDisposes[taskId] = () => dl.dispose();
}

export async function commandStartPreview(previewArgs: string[]): Promise<PreviewResult> {
  const res = await (
    await getClient()
  ).sendRequest<PreviewResult>("workspace/executeCommand", {
    command: `tinymist.doStartPreview`,
    arguments: [previewArgs],
  });
  return res || {};
}

export async function commandKillPreview(taskId: string): Promise<void> {
  return await (
    await getClient()
  ).sendRequest("workspace/executeCommand", {
    command: `tinymist.doKillPreview`,
    arguments: [taskId],
  });
}

export async function commandScrollPreview(taskId: string, req: any): Promise<void> {
  return await (
    await getClient()
  ).sendRequest("workspace/executeCommand", {
    command: `tinymist.scrollPreview`,
    arguments: [taskId, req],
  });
}

async function commandClearCache(): Promise<void> {
  const activeEditor = window.activeTextEditor;
  if (activeEditor === undefined) {
    return;
  }

  const uri = activeEditor.document.uri.toString();

  await client?.sendRequest("workspace/executeCommand", {
    command: "tinymist.doClearCache",
    arguments: [uri],
  });
}

async function commandPinMain(isPin: boolean): Promise<void> {
  if (!isPin) {
    await client?.sendRequest("workspace/executeCommand", {
      command: "tinymist.pinMain",
      arguments: [null],
    });
    return;
  }

  const activeEditor = window.activeTextEditor;
  if (activeEditor === undefined) {
    return;
  }

  await client?.sendRequest("workspace/executeCommand", {
    command: "tinymist.pinMain",
    arguments: [activeEditor.document.uri.fsPath],
  });
}

async function initTemplate(context: vscode.ExtensionContext, inPlace: boolean, ...args: string[]) {
  const initArgs: string[] = [];
  if (!inPlace) {
    if (args.length === 2) {
      initArgs.push(...args);
    } else if (args.length > 0) {
      await vscode.window.showErrorMessage(
        "Invalid arguments for initTemplate, needs either all arguments or zero arguments",
      );
      return;
    } else {
      const mode = await getTemplateSpecifier();
      initArgs.push(mode ?? "");
      const path = await vscode.window.showOpenDialog({
        canSelectFiles: false,
        canSelectFolders: true,
        canSelectMany: false,
        openLabel: "Select folder to initialize",
      });
      if (path === undefined) {
        return;
      }
      initArgs.push(path[0].fsPath);
    }

    const fsPath = initArgs[1];
    const uri = Uri.file(fsPath);

    interface InitResult {
      entryPath: string;
    }

    const res: InitResult | undefined = await client?.sendRequest("workspace/executeCommand", {
      command: "tinymist.doInitTemplate",
      arguments: [...initArgs],
    });

    const workspaceRoot = workspace.workspaceFolders?.[0]?.uri.fsPath;
    if (res && workspaceRoot && uri.fsPath.startsWith(workspaceRoot)) {
      const entry = Uri.file(path.resolve(uri.fsPath, res.entryPath));
      await commands.executeCommand("vscode.open", entry, ViewColumn.Active);
    } else {
      // focus the new folder
      await commands.executeCommand("vscode.openFolder", uri);
    }
  } else {
    if (args.length === 1) {
      initArgs.push(...args);
    } else if (args.length > 0) {
      await vscode.window.showErrorMessage(
        "Invalid arguments for initTemplateInPlace, needs either all arguments or zero arguments",
      );
      return;
    } else {
      const mode = await getTemplateSpecifier();
      initArgs.push(mode ?? "");
    }

    const res: string | undefined = await client?.sendRequest("workspace/executeCommand", {
      command: "tinymist.doGetTemplateEntry",
      arguments: [...initArgs],
    });

    if (!res) {
      return;
    }

    const activeEditor = window.activeTextEditor;
    if (activeEditor === undefined) {
      return;
    }

    // insert content at the cursor
    activeEditor.edit((editBuilder) => {
      editBuilder.insert(activeEditor.selection.active, res);
    });
  }

  function getTemplateSpecifier(): Promise<string> {
    const data = getUserPackageData(context).data;
    const pkgSpecifiers: string[] = [];
    for (const ns of Object.keys(data)) {
      for (const pkgName of Object.keys(data[ns])) {
        const pkg = data[ns][pkgName];
        if (pkg?.isFavorite) {
          pkgSpecifiers.push(`@${ns}/${pkgName}`);
        }
      }
    }

    return new Promise((resolve) => {
      const quickPick = window.createQuickPick();
      quickPick.placeholder =
        "git, package spec with an optional version, such as `@preview/touying:0.3.2`";
      quickPick.canSelectMany = false;
      quickPick.items = pkgSpecifiers.map((label) => ({ label }));
      quickPick.onDidAccept(() => {
        const selection = quickPick.activeItems[0];
        resolve(selection.label);
        quickPick.hide();
      });
      quickPick.onDidChangeValue(() => {
        // add a new code to the pick list as the first item
        if (!pkgSpecifiers.includes(quickPick.value)) {
          const newItems = [quickPick.value, ...pkgSpecifiers].map((label) => ({
            label,
          }));
          quickPick.items = newItems;
        }
      });
      quickPick.onDidHide(() => quickPick.dispose());
      quickPick.show();
    });
  }
}

let focusingFile: string | undefined = undefined;
let focusingDoc: vscode.TextDocument | undefined = undefined;
export function getFocusingFile() {
  return focusingFile;
}
export function getLastFocusingDoc() {
  return focusingDoc;
}

async function commandActivateDoc(doc: vscode.TextDocument | undefined): Promise<void> {
  await commandActivateDocPath(doc, doc?.uri.fsPath);
}

async function commandActivateDocPath(
  doc: vscode.TextDocument | undefined,
  fsPath: string | undefined,
): Promise<void> {
  // console.log("focus main", fsPath, new Error().stack);
  focusingFile = fsPath;
  if (fsPath) {
    focusingDoc = doc;
  }
  if (focusingDoc?.isClosed) {
    focusingDoc = undefined;
  }
  // remove the status bar until the last focusing file is closed
  triggerStatusBar(!!(fsPath || focusingDoc?.isClosed === false));
  await client?.sendRequest("workspace/executeCommand", {
    command: "tinymist.focusMain",
    arguments: [fsPath],
  });
}

async function commandRunCodeLens(...args: string[]): Promise<void> {
  if (args.length === 0) {
    return;
  }

  switch (args[0]) {
    case "profile": {
      void vscode.commands.executeCommand(`tinymist.profileCurrentFile`);
      break;
    }
    case "preview": {
      void vscode.commands.executeCommand(`typst-preview.preview`);
      break;
    }
    case "preview-in": {
      // prompt for enum (doc, slide) with default
      const mode = await vscode.window.showQuickPick(["doc", "slide"], {
        title: "Preview Mode",
      });
      const target = await vscode.window.showQuickPick(["tab", "browser"], {
        title: "Target to preview in",
      });

      const command =
        (target === "tab" ? "preview" : "browser") + (mode === "slide" ? "-slide" : "");

      void vscode.commands.executeCommand(`typst-preview.${command}`);
      break;
    }
    case "export-pdf": {
      await commandShow("Pdf");
      break;
    }
    case "export-as": {
      enum FastKind {
        PDF = "PDF",
        SVG = "SVG (First Page)",
        SVGMerged = "SVG (Merged)",
        PNG = "PNG (First Page)",
        PNGMerged = "PNG (Merged)",
      }

      const fmt = await vscode.window.showQuickPick(
        [FastKind.PDF, FastKind.SVG, FastKind.SVGMerged, FastKind.PNG, FastKind.PNGMerged],
        {
          title: "Format to export as",
        },
      );

      switch (fmt) {
        case FastKind.PDF:
          await commandShow("Pdf");
          break;
        case FastKind.SVG:
          await commandShow("Svg");
          break;
        case FastKind.SVGMerged:
          await commandShow("Svg", { page: "merged" });
          break;
        case FastKind.PNG:
          await commandShow("Png");
          break;
        case FastKind.PNGMerged:
          await commandShow("Png", { page: "merged" });
          break;
      }

      break;
    }
    default: {
      console.error("unknown code lens command", args[0]);
    }
  }
}

function triggerNamedCompletion() {
  vscode.commands.executeCommand("editor.action.triggerSuggest");
  vscode.commands.executeCommand("editor.action.triggerParameterHints");
}<|MERGE_RESOLUTION|>--- conflicted
+++ resolved
@@ -31,104 +31,7 @@
   previewPreload,
   previewProcessOutline,
 } from "./preview";
-<<<<<<< HEAD
 import { commandCreateLocalPackage, commandOpenLocalPackage } from "./package-manager";
-import { DisposeList, getSensibleTextEditorColumn } from "./util";
-import { client, getClient, setClient } from "./lsp";
-import { vscodeVariables } from "./vscode-variables";
-
-let previewIsEnabled = false;
-let devKitIsEnabled = false;
-
-export function activate(context: ExtensionContext): Promise<void> {
-    // Set a global context key to indicate that the extension is activated
-    vscode.commands.executeCommand("setContext", "ext.tinymistActivated", true);
-
-    let config: Record<string, any> = JSON.parse(
-        JSON.stringify(workspace.getConfiguration("tinymist"))
-    );
-    config.preferredTheme = "light";
-
-    {
-        const keys = Object.keys(config);
-        let values = keys.map((key) => config[key]);
-        values = substVscodeVarsInConfig(keys, values);
-        config = {};
-        for (let i = 0; i < keys.length; i++) {
-            config[keys[i]] = values[i];
-        }
-    }
-
-    previewIsEnabled = config.previewFeature === "enable";
-    devKitIsEnabled =
-        vscode.ExtensionMode.Development == context.extensionMode || config.devKit === "enable";
-    enableOnEnter = !!config.onEnterEvent;
-
-    if (previewIsEnabled) {
-        const typstPreviewExtension = vscode.extensions.getExtension("mgt19937.typst-preview");
-        if (typstPreviewExtension) {
-            void vscode.window.showWarningMessage(
-                "Tinymist Says:\n\nTypst Preview extension is already integrated into Tinymist. Please disable Typst Preview extension to avoid conflicts."
-            );
-        }
-    }
-
-    {
-        const keys = Object.keys(config);
-        let values = keys.map((key) => config[key]);
-        values = substVscodeVarsInConfig(keys, values);
-        config = {};
-        for (let i = 0; i < keys.length; i++) {
-            config[keys[i]] = values[i];
-        }
-    }
-
-    console.log("vscodeVariables test:", {
-        workspaceFolder: vscodeVariables("<${workspaceFolder}>"),
-        workspaceFolderBasename: vscodeVariables("<${workspaceFolderBasename}>"),
-        file: vscodeVariables("<${file}>"),
-        fileWorkspaceFolder: vscodeVariables("<${fileWorkspaceFolder}>"),
-        relativeFile: vscodeVariables("<${relativeFile}>"),
-        relativeFileDirname: vscodeVariables("<${relativeFileDirname}>"),
-        fileBasename: vscodeVariables("<${fileBasename}>"),
-        fileBasenameNoExtension: vscodeVariables("<${fileBasenameNoExtension}>"),
-        fileExtname: vscodeVariables("<${fileExtname}>"),
-        fileDirname: vscodeVariables("<${fileDirname}>"),
-        cwd: vscodeVariables("<${cwd}>"),
-        pathSeparator: vscodeVariables("<${pathSeparator}>"),
-        lineNumber: vscodeVariables("<${lineNumber}>"),
-        selectedText: vscodeVariables("<${selectedText}>"),
-        config: vscodeVariables("<${config:editor.fontSize}>"),
-        composite: vscodeVariables("wof=<${workspaceFolder}>:<${file}>"),
-        composite2: vscodeVariables("fow=<${file}>:<${workspaceFolder}>"),
-    });
-
-    const client = initClient(context, config);
-    setClient(client);
-
-    if (previewIsEnabled) {
-        // test compat-mode preview extension
-        // previewActivate(context, true);
-
-        // integrated preview extension
-        previewSetIsTinymist(config);
-        previewActivate(context, false);
-    }
-
-    if (devKitIsEnabled) {
-        vscode.commands.executeCommand("setContext", "ext.tinymistDevKit", true);
-
-        const devKitProvider = new DevKitProvider();
-        context.subscriptions.push(
-            vscode.window.registerTreeDataProvider("tinymist.dev-kit", devKitProvider)
-        );
-    }
-
-    return startClient(client, context).catch((e) => {
-        void window.showErrorMessage(`Failed to activate tinymist: ${e}`);
-        throw e;
-    });
-=======
 import { activeTypstEditor, DisposeList, getSensibleTextEditorColumn } from "./util";
 import { client, getClient, setClient, tinymist } from "./lsp";
 import { taskActivate } from "./tasks";
@@ -143,7 +46,6 @@
     void window.showErrorMessage(`Failed to activate tinymist: ${e}`);
     throw e;
   }
->>>>>>> 093f2af6
 }
 
 export function deactivate(): Promise<void> | undefined {
@@ -315,139 +217,6 @@
         } else {
           return commandActivateDoc(undefined);
         }
-<<<<<<< HEAD
-    });
-
-    context.subscriptions.push(
-        window.onDidChangeActiveTextEditor((editor: TextEditor | undefined) => {
-            if (editor?.document.isUntitled) {
-                return;
-            }
-            const langId = editor?.document.languageId;
-            // todo: plaintext detection
-            // if (langId === "plaintext") {
-            //     console.log("plaintext", langId, editor?.document.uri.fsPath);
-            // }
-            if (langId !== "typst") {
-                // console.log("not typst", langId, editor?.document.uri.fsPath);
-                return commandActivateDoc(undefined);
-            }
-            return commandActivateDoc(editor?.document);
-        })
-    );
-    context.subscriptions.push(
-        vscode.workspace.onDidOpenTextDocument((doc: vscode.TextDocument) => {
-            if (doc.isUntitled && window.activeTextEditor?.document === doc) {
-                if (doc.languageId === "typst") {
-                    return commandActivateDocPath(doc, "/untitled/" + doc.uri.fsPath);
-                } else {
-                    return commandActivateDoc(undefined);
-                }
-            }
-        })
-    );
-    context.subscriptions.push(
-        vscode.workspace.onDidCloseTextDocument((doc: vscode.TextDocument) => {
-            if (focusingDoc === doc) {
-                focusingDoc = undefined;
-                commandActivateDoc(undefined);
-            }
-        })
-    );
-
-    context.subscriptions.push(
-        commands.registerCommand("tinymist.onEnter", onEnterHandler()),
-
-        commands.registerCommand("tinymist.exportCurrentPdf", () => commandExport("Pdf")),
-        commands.registerCommand("tinymist.getCurrentDocumentMetrics", () =>
-            commandGetCurrentDocumentMetrics()
-        ),
-        commands.registerCommand("tinymist.pinMainToCurrent", () => commandPinMain(true)),
-        commands.registerCommand("tinymist.unpinMain", () => commandPinMain(false)),
-        commands.registerCommand("typst-lsp.pinMainToCurrent", () => commandPinMain(true)),
-        commands.registerCommand("typst-lsp.unpinMain", () => commandPinMain(false)),
-        commands.registerCommand("tinymist.showPdf", () => commandShow("Pdf")),
-        commands.registerCommand("tinymist.clearCache", commandClearCache),
-        commands.registerCommand("tinymist.runCodeLens", commandRunCodeLens),
-        commands.registerCommand("tinymist.initTemplate", (...args) =>
-            commandInitTemplate(context, false, ...args)
-        ),
-        commands.registerCommand("tinymist.initTemplateInPlace", (...args) =>
-            commandInitTemplate(context, true, ...args)
-        ),
-        commands.registerCommand("tinymist.showTemplateGallery", () =>
-            commandShowTemplateGallery(context)
-        ),
-        commands.registerCommand("tinymist.createLocalPackage", commandCreateLocalPackage),
-        commands.registerCommand("tinymist.openLocalPackage", commandOpenLocalPackage),
-        commands.registerCommand("tinymist.showSummary", () => commandShowSummary(context)),
-        commands.registerCommand("tinymist.showSymbolView", () => commandShowSymbolView(context)),
-        commands.registerCommand("tinymist.profileCurrentFile", () => commandShowTrace(context)),
-        // We would like to define it at the server side, but it is not possible for now.
-        // https://github.com/microsoft/language-server-protocol/issues/1117
-        commands.registerCommand("tinymist.triggerNamedCompletion", triggerNamedCompletion),
-        commands.registerCommand("tinymist.showLog", () => {
-            if (client) {
-                client.outputChannel.show();
-            }
-        })
-    );
-    // context.subscriptions.push
-    const provider = new SymbolViewProvider(context);
-    context.subscriptions.push(
-        vscode.window.registerWebviewViewProvider("tinymist.side-symbol-view", provider)
-    );
-
-    await client.start();
-
-    if (previewIsEnabled) {
-        previewPreload(context);
-    }
-
-    // Watch all non typst files.
-    // todo: more general ways to do this.
-    const isInterestingNonTypst = (doc: vscode.TextDocument) => {
-        return (
-            doc.languageId !== "typst" &&
-            (doc.uri.scheme === "file" || doc.uri.scheme === "untitled")
-        );
-    };
-    context.subscriptions.push(
-        vscode.workspace.onDidOpenTextDocument((doc: vscode.TextDocument) => {
-            if (!isInterestingNonTypst(doc)) {
-                return;
-            }
-            client?.sendNotification("textDocument/didOpen", {
-                textDocument: client.code2ProtocolConverter.asTextDocumentItem(doc),
-            });
-        }),
-        vscode.workspace.onDidChangeTextDocument((e: vscode.TextDocumentChangeEvent) => {
-            const doc = e.document;
-            if (!isInterestingNonTypst(doc) || !client) {
-                return;
-            }
-            const contentChanges = [];
-            for (const change of e.contentChanges) {
-                contentChanges.push({
-                    range: client.code2ProtocolConverter.asRange(change.range),
-                    rangeLength: change.rangeLength,
-                    text: change.text,
-                });
-            }
-            client.sendNotification("textDocument/didChange", {
-                textDocument: client.code2ProtocolConverter.asVersionedTextDocumentIdentifier(doc),
-                contentChanges,
-            });
-        }),
-        vscode.workspace.onDidCloseTextDocument((doc: vscode.TextDocument) => {
-            if (!isInterestingNonTypst(doc)) {
-                return;
-            }
-            client?.sendNotification("textDocument/didClose", {
-                textDocument: client.code2ProtocolConverter.asTextDocumentIdentifier(doc),
-            });
-        })
-=======
       }
     }),
   );
@@ -493,6 +262,9 @@
     commands.registerCommand("tinymist.showSummary", editorToolCommand("summary")),
     commands.registerCommand("tinymist.showSymbolView", editorToolCommand("symbol-view")),
     commands.registerCommand("tinymist.profileCurrentFile", editorToolCommand("tracing")),
+
+    commands.registerCommand("tinymist.createLocalPackage", commandCreateLocalPackage),
+    commands.registerCommand("tinymist.openLocalPackage", commandOpenLocalPackage),
 
     // We would like to define it at the server side, but it is not possible for now.
     // https://github.com/microsoft/language-server-protocol/issues/1117
@@ -515,7 +287,6 @@
   const isInterestingNonTypst = (doc: vscode.TextDocument) => {
     return (
       doc.languageId !== "typst" && (doc.uri.scheme === "file" || doc.uri.scheme === "untitled")
->>>>>>> 093f2af6
     );
   };
   context.subscriptions.push(
