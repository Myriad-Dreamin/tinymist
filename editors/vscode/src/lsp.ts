import { LanguageClient } from "vscode-languageclient/node";
import { spawnSync } from "child_process";
import { resolve } from "path";

export let client: LanguageClient | undefined = undefined;

export function setClient(newClient: LanguageClient) {
  client = newClient;
  clientPromiseResolve(newClient);
}

let clientPromiseResolve = (_client: LanguageClient) => {};
let clientPromise: Promise<LanguageClient> = new Promise((resolve) => {
  clientPromiseResolve = resolve;
});
export async function getClient(): Promise<LanguageClient> {
  return clientPromise;
}

interface ResourceRoutes {
<<<<<<< HEAD
    "/symbols": any;
    "/preview/index.html": string;
    "/dirs/local-packages": string;
=======
  "/symbols": any;
  "/preview/index.html": string;
>>>>>>> 093f2af6
}

export const tinymist = {
  probeEnvPath,
  probePaths,
  exportPdf: exportCommand("tinymist.exportPdf"),
  exportSvg: exportCommand("tinymist.exportSvg"),
  exportPng: exportCommand("tinymist.exportPng"),
  exportHtml: exportCommand("tinymist.exportHtml"),
  exportMarkdown: exportCommand("tinymist.exportMarkdown"),
  exportText: exportCommand("tinymist.exportText"),
  exportQuery: exportCommand("tinymist.exportQuery"),
  exportAnsiHighlight: exportCommand("tinymist.exportAnsiHighlight"),
  async executeCommand<R>(command: string, args: any[]) {
    return await (
      await getClient()
    ).sendRequest<R>("workspace/executeCommand", {
      command,
      arguments: args,
    });
  },
  getResource<T extends keyof ResourceRoutes>(path: T) {
    return tinymist.executeCommand<ResourceRoutes[T]>("tinymist.getResources", [path]);
  },
  showLog() {
    if (client) {
      client.outputChannel.show();
    }
  },
};

/// kill the probe task after 60s
const PROBE_TIMEOUT = 60_000;

function probeEnvPath(configName: string, configPath?: string): string {
  const isWindows = process.platform === "win32";
  const binarySuffix = isWindows ? ".exe" : "";
  const binaryName = "tinymist" + binarySuffix;

  const serverPaths: [string, string][] = configPath
    ? [[`\`${configName}\` (${configPath})`, configPath as string]]
    : [
        ["Bundled", resolve(__dirname, binaryName)],
        ["In PATH", binaryName],
      ];

  return tinymist.probePaths(serverPaths);
}

function probePaths(paths: [string, string][]): string {
  const messages = [];
  for (const [loc, path] of paths) {
    let messageSuffix;
    try {
      const result = spawnSync(path, ["probe"], { timeout: PROBE_TIMEOUT });
      if (result.status === 0) {
        return path;
      }

      const statusMessage = result.status !== null ? [`return status: ${result.status}`] : [];
      const errorMessage =
        result.error?.message !== undefined ? [`error: ${result.error.message}`] : [];
      const messages = [statusMessage, errorMessage];
      messageSuffix = messages.length !== 0 ? `:\n\t${messages.flat().join("\n\t")}` : "";
    } catch (e) {
      if (e instanceof Error) {
        messageSuffix = `: ${e.message}`;
      } else {
        messageSuffix = `: ${JSON.stringify(e)}`;
      }
    }

    messages.push([loc, path, `failed to probe${messageSuffix}`]);
  }

  const infos = messages.map(([loc, path, message]) => `${loc} ('${path}'): ${message}`).join("\n");
  throw new Error(`Could not find a valid tinymist binary.\n${infos}`);
}

function exportCommand(command: string) {
  return (uri: string, extraOpts?: any) => {
    return tinymist.executeCommand<string>(command, [uri, ...(extraOpts ? [extraOpts] : [])]);
  };
}<|MERGE_RESOLUTION|>--- conflicted
+++ resolved
@@ -18,14 +18,9 @@
 }
 
 interface ResourceRoutes {
-<<<<<<< HEAD
     "/symbols": any;
     "/preview/index.html": string;
     "/dirs/local-packages": string;
-=======
-  "/symbols": any;
-  "/preview/index.html": string;
->>>>>>> 093f2af6
 }
 
 export const tinymist = {
