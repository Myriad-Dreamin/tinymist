--- conflicted
+++ resolved
@@ -67,7 +67,6 @@
       await vscode.commands.executeCommand("workbench.action.closeActiveEditor");
     });
 
-<<<<<<< HEAD
     suite.addTest("tinymist.showSummary works well", async () => {
       await ctx.openDocument(vscode.Uri.joinPath(workspaceUri, "preview-skyzh-cv.typ"));
 
@@ -77,48 +76,6 @@
       await vscode.commands.executeCommand("workbench.action.closeActiveEditor");
     });
 
-    suite.addTest("diagnostics works well", async () => {
-      const mainUrl = vscode.Uri.joinPath(workspaceUri, "diagnostics.typ");
-
-      const largeDoc0 = "#for i in range(500) { lorem(i) };";
-      const largeDoc = "#for i in range(500) { lorem(i) }; #test()";
-
-      // create some definite error in the file
-      await ctx.diagnostics(1, async () => {
-        const mainTyp = await ctx.openDocument(mainUrl);
-        // replace the content of the file with a large document
-        await mainTyp.edit((edit) => {
-          edit.replace(new vscode.Range(0, 0, 0, 0), largeDoc0);
-        });
-        await ctx.timeout(400);
-        // We add non-atomic edit to test lagged diagnostics
-        return await mainTyp.edit((edit) => {
-          edit.replace(new vscode.Range(0, 0, 0, largeDoc0.length), largeDoc);
-        });
-      });
-      // change focus
-      await ctx.diagnostics(0, async () => {
-        await ctx.openDocument(vscode.Uri.joinPath(workspaceUri, "diagnostics2.typ"));
-      });
-      // switch back to the first file
-      await ctx.diagnostics(1, async () => {
-        await ctx.openDocument(mainUrl);
-      });
-      // clear content
-      await ctx.diagnostics(0, async () => {
-        const mainTyp = await ctx.openDocument(mainUrl);
-        // replace the content of the file
-        return await mainTyp.edit((edit) => {
-          edit.delete(new vscode.Range(0, 0, 0, largeDoc.length));
-        });
-      });
-
-      // close the editor
-      await vscode.commands.executeCommand("workbench.action.closeActiveEditor");
-    });
-
-=======
->>>>>>> e4ed9def
     suite.addTest("restart server", async () => {
       const _mainTyp = await ctx.openDocument(
         vscode.Uri.joinPath(workspaceUri, "completion-base.typ"),
