# Change Log

All notable changes to the "tinymist" extension will be documented in this file.

Check [Keep a Changelog](http://keepachangelog.com/) for recommendations on how to structure this file.

The changelog lines unspecified with authors are all written by the @Myriad-Dreamin.

## v0.13.12 - [2025-04-30]

<<<<<<< HEAD
* Bumped MSRV to v1.85 in https://github.com/Myriad-Dreamin/tinymist/pull/1683
=======
* Bumped world crates to v0.13.12
* Bumped typst.ts to v0.6.0-rc1 in https://github.com/Myriad-Dreamin/tinymist/pull/1707
>>>>>>> 6118b346
* Bumped typstyle from v0.13.1 to v0.13.3 in https://github.com/Myriad-Dreamin/tinymist/pull/1651
  * This version achieves full document formatting support. It now comprehensively processes previously skipped elements, such as markup lines mixed with equations or codes, equations with comments, math expressions containing `#` symbols, and math arguments. There are also a few minor bug fixes and enhancements related to equations and import items. For more details, see https://enter-tainer.github.io/typstyle/changelog/#v0133---2025-04-10.

### Server

* Hot updating configuratuion item `tinymist.compileStatus` in https://github.com/Myriad-Dreamin/tinymist/pull/1584
* Supporting `--feature` and `--pdf-standard` in `typstExtraArgs` in https://github.com/Myriad-Dreamin/tinymist/pull/1596
* Resolving roots of typst packages in https://github.com/Myriad-Dreamin/tinymist/pull/1663

### Compiler

* (Perf) Detecting root change correctly in https://github.com/Myriad-Dreamin/tinymist/pull/1661
  * This was invalidating vfs cache frequently.
* (Perf) Removed unnecessary shared access model in https://github.com/Myriad-Dreamin/tinymist/pull/1693
* Removed system time deps from crates in https://github.com/Myriad-Dreamin/tinymist/pull/1621
  * This allows tinymist to build to `wasm32-unknown-unknown` target, which is required to use tinymist as a typst plugin.
* Modeling and Making `reset_read` public in https://github.com/Myriad-Dreamin/tinymist/pull/1705

### Editor

* (Fix) Corrected `tokenTypes` of math quotes from `string` to `other` in https://github.com/Myriad-Dreamin/tinymist/pull/1618
  * When typing on `$|$`, it was not completing `""` correctly since the editor thought `$$` are string and the cursor is in a string.
* (Perf) Delaying focus change to typst documents in https://github.com/Myriad-Dreamin/tinymist/pull/1662
  * This was invalidating vfs cache frequently when you switch document by APIs like "goto definition".
* (Change) Changing configuratuion item `tinymist.formatterMode`'s default value from `never` to `typstyle` by @kaerbr in https://github.com/Myriad-Dreamin/tinymist/pull/1655
* Supporting to use `{pageCount}` in `tinymist.statusBarFormat` in https://github.com/Myriad-Dreamin/tinymist/pull/1666
* Providing AST view in https://github.com/Myriad-Dreamin/tinymist/pull/1617

### Linting (New)

* Linting on bug-prone show/set rules in https://github.com/Myriad-Dreamin/tinymist/pull/1634
* Linting implicitly discarded statements before `break/continue/return` in https://github.com/Myriad-Dreamin/tinymist/pull/1637, https://github.com/Myriad-Dreamin/tinymist/pull/1664, and https://github.com/Myriad-Dreamin/tinymist/pull/1668
* Linting types comparing with strings in https://github.com/Myriad-Dreamin/tinymist/pull/1643
  * warning on `type("") == "str"` which will be always false in future typst.
* Linting variable font uses by @Enter-tainer in https://github.com/Myriad-Dreamin/tinymist/pull/1649
  * warning on argument like `text(font: "XXX VF")` which isn't properly supported by typst.
* Providing `tinymist.lint.enabled` and `tinymist.lint.when` to disable or lint `on{Save,Type}` in https://github.com/Myriad-Dreamin/tinymist/pull/1658 and https://github.com/Myriad-Dreamin/tinymist/pull/1708

### Export

* Atomically writing compilation artifacts by @seven-mile in https://github.com/Myriad-Dreamin/tinymist/pull/1586
  * For PDF export, PDF files was clearing the content and writing directly. PDF viewers may be unhappy when reading a half-complete content.

### Code Analysis

* (Fix) Resolving relative path in subfolders in https://github.com/Myriad-Dreamin/tinymist/pull/1574
  * This fixes document links in source files located in subfolders.
* (Fix) Corrected rename on unix platforms caused by pathdiff#8 in https://github.com/Myriad-Dreamin/tinymist/pull/1587
  * This fixes renames on relative imports like `#import "../foo.typ"`.
* (Fix) Corrected `jump_from_cursor` and add tests in https://github.com/Myriad-Dreamin/tinymist/pull/1589
  * This fixes jumps from math text in source panel to the preview panel.
* (Fix) Tolerating the fact that plugin functions don't have parameters in https://github.com/Myriad-Dreamin/tinymist/pull/1605
  * This was causing panels when completing plugin functions.
* (Fix) Corrected `name_range` implementation in https://github.com/Myriad-Dreamin/tinymist/pull/1623
  * This was causing the issue when hovering bibliography items.
* (Fix) Corrected parameter name in `diff` function for clarity by @BlueQuantumx in https://github.com/Myriad-Dreamin/tinymist/pull/1700
* (Fix) Recogizing built-in CSL styles correctly by @BlueQuantumx in https://github.com/Myriad-Dreamin/tinymist/pull/1704
* Checking field of literals in https://github.com/Myriad-Dreamin/tinymist/pull/1619
  * This was causing the issue when code completing methods of literals.

### Preview

* (Fix) Dragging preview panel horizontally by @zica87 in https://github.com/Myriad-Dreamin/tinymist/pull/1597
* (Fix) Clearing selection on clicking on empty area by @zica87 in https://github.com/Myriad-Dreamin/tinymist/pull/1644
* Updated commands to scroll or kill all preview panels in https://github.com/Myriad-Dreamin/tinymist/pull/1451
* Ejecting preview panel to browser by @seven-mile in https://github.com/Myriad-Dreamin/tinymist/pull/1575

### Hover

* (Fix) Corrected links to official reference pages in hover docs in https://github.com/Myriad-Dreamin/tinymist/pull/1641
* Showing rendered bibliography and improving label formatting @QuadnucYard in https://github.com/Myriad-Dreamin/tinymist/pull/1611

### Definition

* Resolving full ranges of bibliography items in https://github.com/Myriad-Dreamin/tinymist/pull/1627
  * To help show bibliography items when "ctrl" hover on the references to bibliography.

### Folding Range

* Folding `list` and `enum` items by @BlueQuantumx in https://github.com/Myriad-Dreamin/tinymist/pull/1598

### Diagnostics

* Removed extra line breaks in diagnostic message by @QuadnucYard in https://github.com/Myriad-Dreamin/tinymist/pull/1599

### Document Highlighting

* `context {}` breaking association of `break`/`continue` with parent loops in https://github.com/Myriad-Dreamin/tinymist/pull/1635
  * It was highlighting `while` when the cursor is on `break` in `while { context { break } }`.

### Completion

* Optionally making symbol completion stepless in https://github.com/Myriad-Dreamin/tinymist/pull/1313

### Misc

* VS Code extensions uses binaries built by cargo-dist in https://github.com/Myriad-Dreamin/tinymist/pull/1560
* Running e2e tests on major platforms in https://github.com/Myriad-Dreamin/tinymist/pull/1590
* Building and bundling tinymist's PDF docs in VS Code extensions for all platforms in https://github.com/Myriad-Dreamin/tinymist/pull/1592
* Using typst's html export to render tinymist's online docs in https://github.com/Myriad-Dreamin/tinymist/pull/1610
* Added sponsoring section to readme in https://github.com/Myriad-Dreamin/tinymist/pull/1620
* Updated Neovim config to use non-blocking system call by @ptdewey in https://github.com/Myriad-Dreamin/tinymist/pull/1607
* Fixed syntax error in Neovim docs by @ptdewey in https://github.com/Myriad-Dreamin/tinymist/pull/1672
* Suggesting non-deprecated function `client:exec` to call LSP commands by @ptdewey in https://github.com/Myriad-Dreamin/tinymist/pull/1678

**Full Changelog**: https://github.com/Myriad-Dreamin/tinymist/compare/v0.13.10...v0.13.12

## v0.13.10 - [2025-03-23]

* Bumped typst to v0.13.1 in https://github.com/Myriad-Dreamin/tinymist/pull/1540
* Bumped typstfmt to v0.13.1 in https://github.com/Myriad-Dreamin/tinymist/pull/1540

### CLI

* Only keeping diagnostics message in the compile command in https://github.com/Myriad-Dreamin/tinymist/pull/1512
* Added `tinymist test` command with coverage support in https://github.com/Myriad-Dreamin/tinymist/pull/1518 and https://github.com/Myriad-Dreamin/tinymist/pull/1535
* Allowing to watch tests in https://github.com/Myriad-Dreamin/tinymist/pull/1534

### Editor

* Pasting URI smartly in https://github.com/Myriad-Dreamin/tinymist/pull/1500
  * If nothing is selected, it will generate a link element in place respecting the markup/math/code mode under the cursor.
  * If the selected range is a link, it will simply update the link and not generate a string.
  * Otherwise, the selected range is wrapped as the content of the link element.
* Downgrading some errors in the configurations and showing warnings by popping up message window in https://github.com/Myriad-Dreamin/tinymist/pull/1538
  * Previously, if there is an error in the configuration, all the configuration items will have no effect.
* Configuring word pattern to not matching words like `-A` in https://github.com/Myriad-Dreamin/tinymist/pull/1552
* Making all export features available by commands in https://github.com/Myriad-Dreamin/tinymist/pull/1547

### Testing

* Implemented debugging console in https://github.com/Myriad-Dreamin/tinymist/pull/1517 and https://github.com/Myriad-Dreamin/tinymist/pull/1445
* Implemented software breakpoint instrumentation in https://github.com/Myriad-Dreamin/tinymist/pull/1529
* Profiling and visualizing coverage of the current document in https://github.com/Myriad-Dreamin/tinymist/pull/1490
* Profiling and visualizing test coverage of the current module in https://github.com/Myriad-Dreamin/tinymist/pull/1518, https://github.com/Myriad-Dreamin/tinymist/pull/1532, https://github.com/Myriad-Dreamin/tinymist/pull/1533, and https://github.com/Myriad-Dreamin/tinymist/pull/1535

### Localization

* Translated all titles and descriptions of tinymist vscode commands using LLM in https://github.com/Myriad-Dreamin/tinymist/pull/1501, https://github.com/Myriad-Dreamin/tinymist/pull/1502, https://github.com/Myriad-Dreamin/tinymist/pull/1503, and https://github.com/Myriad-Dreamin/tinymist/pull/1504
* Translated some code lens titles and error messages in tinymist-cli using LLM in https://github.com/Myriad-Dreamin/tinymist/pull/1505, https://github.com/Myriad-Dreamin/tinymist/pull/1507, and https://github.com/Myriad-Dreamin/tinymist/pull/1508

### Export

* (Fix) Allowing HTML export when the server is configured under `paged` export target and vice versa in https://github.com/Myriad-Dreamin/tinymist/pull/1549
* Added vscode E2E testing for export features in https://github.com/Myriad-Dreamin/tinymist/pull/1553

### Diagnostics

* Added diagnostics refiner to edit or provide hints from tinymist side by @seven-mile in https://github.com/Myriad-Dreamin/tinymist/pull/1539 and https://github.com/Myriad-Dreamin/tinymist/pull/1544

### Code Analysis

* (Fix) Correctly checking wildcard import in https://github.com/Myriad-Dreamin/tinymist/pull/1563

### Completion

* (Fix) Reverted the explicit detection again in https://github.com/Myriad-Dreamin/tinymist/pull/1525
* (Fix) Corrected bound self checking in https://github.com/Myriad-Dreamin/tinymist/pull/1564
* Forbidding bad field access completion in math mode in https://github.com/Myriad-Dreamin/tinymist/pull/1550
* Forbidding bad postfix completion in math mode in https://github.com/Myriad-Dreamin/tinymist/pull/1556
* Not triggering parameter hints when skipping parameters in https://github.com/Myriad-Dreamin/tinymist/pull/1557

### Preview

* (Security) Made more strict CORS checks (v2) by @tmistele in https://github.com/Myriad-Dreamin/tinymist/pull/1382
* Using `window/showDocument` to show previewing document in https://github.com/Myriad-Dreamin/tinymist/pull/1450

### Misc

* Updated roadmap in https://github.com/Myriad-Dreamin/tinymist/pull/1499
* Fixed Neovim name casing everywhere by @Andrew15-5 in https://github.com/Myriad-Dreamin/tinymist/pull/1520
* Fixed build scripts by @Andrew15-5 in https://github.com/Myriad-Dreamin/tinymist/pull/1522

**Full Changelog**: https://github.com/Myriad-Dreamin/tinymist/compare/v0.13.8...v0.13.10

## v0.13.8 - [2025-03-13]

### Completion

* (Fix) More rules to forbidden arg completion in https://github.com/Myriad-Dreamin/tinymist/pull/1493
  * It were completing arguments from `#align[]|` or `#align()[]|`
* (Fix) Don't check context type if parent is a block in https://github.com/Myriad-Dreamin/tinymist/pull/1494
  * It were completing arguments from `#align[|]`, `#align([|])`, or `#align({|})`
* (Fix) Forbid some bad cases of dot access in https://github.com/Myriad-Dreamin/tinymist/pull/1497
  * It were issuing postfix completion from `$.|$` or `$ .| $`
* Detecting explicit completion from vscode in https://github.com/Myriad-Dreamin/tinymist/pull/1496
  * Requesting completion about `$|$` or `$abs(a)|$` took no effect.

**Full Changelog**: https://github.com/Myriad-Dreamin/tinymist/compare/v0.13.6...v0.13.8

## v0.13.6 - [2025-03-13]

We has provided more ways of previewing documents for editors having poor lsp support.
- Default Preview: The editors supporting lsp commands, e.g. Neovim and helix, can use [`tinymist.startDefaultPreview`](https://myriad-dreamin.github.io/tinymist/feature/preview.html#label-default-preview) to start a browsing preview server directly.
- Background Preview: The editors not supporting lsp commands can use the [background preview](https://myriad-dreamin.github.io/tinymist/feature/preview.html#label-background-preview) feature to start a preview server in background. You can bind a shortcut editor to open the preview in browser.

See the [Issue: Preview feature for all editors](https://github.com/Myriad-Dreamin/tinymist/issues/1237) for unimplemented features.

* Provided tinymist documentation in PDF format in https://github.com/Myriad-Dreamin/tinymist/pull/1485

### Compiler

* (Fix) Getting task options from configuration in https://github.com/Myriad-Dreamin/tinymist/pull/1449
* (Fix) Displaying `ProjectInsId` without quoting in https://github.com/Myriad-Dreamin/tinymist/pull/1476
  * This made document summary not working.
* (Perf) Parallelizing and synchronously waiting font loading in https://github.com/Myriad-Dreamin/tinymist/pull/1470

### Code Analysis

* (Fix) Identifying chained dot access when matching atomic expression in markup mode in https://github.com/Myriad-Dreamin/tinymist/pull/1488 and https://github.com/Myriad-Dreamin/tinymist/pull/1489
  * When completing `#a.b.|`, the second `.` was viewed as a text dot and failed to trigger the field completion. It now reparses correctly.
* Made file type recognition by file extension case-insensitive in https://github.com/Myriad-Dreamin/tinymist/pull/1472
  * For example, `IMAGE.PNG` is recognized as an image file now.

### Editor

* (Fix) Combining VS Code language specific default settings into one block by @0risc in https://github.com/Myriad-Dreamin/tinymist/pull/1462

### Completion

* (Fix) Skipping argument completion when the cursor is on the right parenthesis in https://github.com/Myriad-Dreamin/tinymist/pull/1480
* (Fix) Distinguished content value from content type in https://github.com/Myriad-Dreamin/tinymist/pull/1482
  * `math.op("+")` was wrongly inferred as an element function (type), instead of a value having the element type.
* Adjusting range of label and reference completions in https://github.com/Myriad-Dreamin/tinymist/pull/1443 and https://github.com/Myriad-Dreamin/tinymist/pull/1444
  * It becomes more sensible when you request completions from anywhere on the labels or references.
* Unifying and improving function and method completion in https://github.com/Myriad-Dreamin/tinymist/pull/1478
  * The was affecting `show outline.entry`. It was completing `e|` as `entry()` instead of `entry`.
* Skip completion of types having no constructors or scopes in https://github.com/Myriad-Dreamin/tinymist/pull/1481
  * For example, `content` is not completed.
* Completing `std` module in https://github.com/Myriad-Dreamin/tinymist/pull/1483
  * `std` is in neither global scope nor math scope, so we have to handle it manually.
* Accepting arbitrary expressions in show rules in https://github.com/Myriad-Dreamin/tinymist/pull/1484
  * For example, `show: s|` now can be completed as `show: std|`, and so that further completed as `show: std.scale(..)`. It was not working because modules were filtered out as not a valid show transform function.

### Preview

* Added support to run preview server in background in https://github.com/Myriad-Dreamin/tinymist/pull/1233
* Added `tinymist.startDefaultPreview` and revised documentation about preview in https://github.com/Myriad-Dreamin/tinymist/pull/1448

### Misc

* Updated bug report and feature request template in https://github.com/Myriad-Dreamin/tinymist/pull/1454, https://github.com/Myriad-Dreamin/tinymist/pull/1455, https://github.com/Myriad-Dreamin/tinymist/pull/1456, https://github.com/Myriad-Dreamin/tinymist/pull/1457, and https://github.com/Myriad-Dreamin/tinymist/pull/1458
* Logging `update_by_map` to debug zed configuration in https://github.com/Myriad-Dreamin/tinymist/pull/1474

**Full Changelog**: https://github.com/Myriad-Dreamin/tinymist/compare/v0.13.4...v0.13.6

## v0.13.4 - [2025-03-02]

### Code Analysis

* (Fix) Skipping context type checking of hash token in https://github.com/Myriad-Dreamin/tinymist/pull/1432

### Preview

* (Fix) Using the background rect to calculate cursor
position in the page in https://github.com/Myriad-Dreamin/tinymist/pull/1427

**Full Changelog**: https://github.com/Myriad-Dreamin/tinymist/compare/v0.13.2...v0.13.4

## v0.13.2 - [2025-02-27]

* Bumped MSRV to v1.83 and Rust to v1.85 in https://github.com/Myriad-Dreamin/tinymist/pull/1407
* Bumped typst-ansi-hl to v0.4.0 in https://github.com/Myriad-Dreamin/tinymist/pull/1412
* Bumped reflexo to v0.5.5-rc7 in https://github.com/Myriad-Dreamin/tinymist/pull/1414

### Editor

* (Fix) Deactivating features correctly when restarting server in https://github.com/Myriad-Dreamin/tinymist/pull/1397
* Making `tinymist.configureDefaultWordSeparator` opt in, as discussed, in https://github.com/Myriad-Dreamin/tinymist/pull/1389

### Compiler

* (Fix) Letting `tinymist::Config` pull environment variables on start of server in https://github.com/Myriad-Dreamin/tinymist/pull/1390
* Tested that `TYPST_PACKAGE_CACHE_PATH` should be applied on server start in https://github.com/Myriad-Dreamin/tinymist/pull/1391

### CLI

* (Fix) Ensured `tinymist-cli`'s argument names unique in https://github.com/Myriad-Dreamin/tinymist/pull/1388
* Added test about completion script generation in https://github.com/Myriad-Dreamin/tinymist/pull/1387

### Code Analysis

* (Fix) term math text as content instead of string in https://github.com/Myriad-Dreamin/tinymist/pull/1386
* (Fix) Printing type representation of anonymous modules in https://github.com/Myriad-Dreamin/tinymist/pull/1385
  * This was causing crashes, introduced in typst v0.13.0
* (Fix) Added more kind checking about `MathText` in https://github.com/Myriad-Dreamin/tinymist/pull/1415
* (Fix) Completing type of type having constructors in https://github.com/Myriad-Dreamin/tinymist/pull/1419
* (Fix) Forbidden type completion in string content in https://github.com/Myriad-Dreamin/tinymist/pull/1420
* Adjusted builtin types for typst v0.13.0 in https://github.com/Myriad-Dreamin/tinymist/pull/1416
  * For example, `par.first-line-indent` can be a dictionary since v0.13.0.
* Post checking element types of array and dictionary in https://github.com/Myriad-Dreamin/tinymist/pull/1417
* Matched named argument parent first when the cursor is in the literal in https://github.com/Myriad-Dreamin/tinymist/pull/1418

### Preview

* (Fix) Uses new wasm renderer in https://github.com/Myriad-Dreamin/tinymist/pull/1398
* (Fix) Corrected `vscode.Uri` usages when restoring preview in https://github.com/Myriad-Dreamin/tinymist/pull/1402
* (Fix) Passing origin checking anyway in https://github.com/Myriad-Dreamin/tinymist/pull/1411
  * typst-preview.nvim uses a websocket client without setting Origin correctly.
  * This will become a hard error in the future.
* Using `jump_from_click` from typst-ide in https://github.com/Myriad-Dreamin/tinymist/pull/1399

### Typlite

* (Fix) Exposed and defaulted to no-content-hint in typlite by @selfisekai in https://github.com/Myriad-Dreamin/tinymist/pull/1381
* Added examples for `--assets-path` and `--assets-src-path` by @hongjr03 in https://github.com/Myriad-Dreamin/tinymist/pull/1396

### Syntax Highlighting

* Parsing Shebang syntax in https://github.com/Myriad-Dreamin/tinymist/pull/1400
* Recognizing typst source files by shebang containing `typst` keyword in https://github.com/Myriad-Dreamin/tinymist/pull/1400
  * Specifically, it matches by regex `^#!/.*\\b(typst)[0-9.-]*\\b`

**Full Changelog**: https://github.com/Myriad-Dreamin/tinymist/compare/v0.13.0...v0.13.2

## v0.13.0 - [2025-02-23]

* Bumped typst to v0.13.0 in https://github.com/Myriad-Dreamin/tinymist/pull/1342 and https://github.com/Myriad-Dreamin/tinymist/pull/1361
* Bumped typstyle to v0.13.0 in https://github.com/Myriad-Dreamin/tinymist/pull/1368

### Editor

* feat: initialize tinymist-vscode-html extension in https://github.com/Myriad-Dreamin/tinymist/pull/1378

### HTML Export

* Providing `tinymist.exportTarget` for running language server targeting html in https://github.com/Myriad-Dreamin/tinymist/pull/1284
  * `tinymist.exportTarget` is the target to export the document to.
  * Use `paged` (default): The current export target is for PDF, PNG, and SVG export.
  * Use `html`: The current export target is for HTML export.
* Exporting text (`.txt`) over typst's HTML export in https://github.com/Myriad-Dreamin/tinymist/pull/1289
  * This is used for word count and `tinymist.exportText`.

### Misc

* Published {tinymist-{derive,analysis,std,vfs,world,project},typlite,crityp} crates to crates.io (#1310)
* Mentioning script to download nightly prebuilts in https://github.com/Myriad-Dreamin/tinymist/pull/1377

**Full Changelog**: https://github.com/Myriad-Dreamin/tinymist/compare/v0.12.20...v0.13.0

## v0.12.22 - [2025-02-23]

### Compiler

* (Fix) Removing diagnostics when removing a project in https://github.com/Myriad-Dreamin/tinymist/pull/1372
* (Fix) Applying memory changes to dedicate instances in https://github.com/Myriad-Dreamin/tinymist/pull/1371
  * This fixes the issue that the second preview tab is updated.

### Preview

* (Fix) Handling compile events in standalone preview server in https://github.com/Myriad-Dreamin/tinymist/pull/1349
* (Fix) Loosing `origin` HTTP header checking of the preview server in https://github.com/Myriad-Dreamin/tinymist/pull/1353
* (Fix) Added console diagnostics printing back for `tinymist preview` in https://github.com/Myriad-Dreamin/tinymist/pull/1359
* (Fix) Fixed broken regular preview affected by the browsing preview feature in https://github.com/Myriad-Dreamin/tinymist/pull/1357 and https://github.com/Myriad-Dreamin/tinymist/pull/1358
* (Fix) Sharing preview handler among states in https://github.com/Myriad-Dreamin/tinymist/pull/1370
  * This fixes the issue that a user can't open multiple preview tabs at the same time.

**Full Changelog**: https://github.com/Myriad-Dreamin/tinymist/compare/v0.12.20...v0.12.22

## v0.12.21 - [2025-02-20]

Nightly Release at [feat: split tinymist-task (#1277)](https://github.com/Myriad-Dreamin/tinymist/commit/3799db6dd4b3a6504fe295ff74d6e82cc57d16bf), using [ParaN3xus/typst tinymist-nightly-v0.12.21-content-hint](https://github.com/ParaN3xus/typst/tree/tinymist-nightly-v0.12.21-content-hint), a.k.a. [typst/typst 0.13 changelog (#5801)](https://github.com/typst/typst/commit/4a9a5d2716fc91f60734769eb001aef32fe15403).

**Full Changelog**: https://github.com/Myriad-Dreamin/tinymist/compare/v0.12.19...v0.12.21

## v0.12.20 - [2025-02-21]

We massively changed the internal world implementation. This unblocks many new features:
- It computes dependencies of compilation accurately. It was not correct because compilations and analyzers runs on a same world at the same time.
- It only compiles documents when file changes really affect the compilation, because we now tracks dependencies correctly.
- It now adds new project model with a `tinymist.lock` to help manage documents and their dependencies on large multiple-files projects. This is still experimental and disabled by default.
- The `tinymist.lock` along with the browsing preview is expected to greatly help people work on large and complex projects using any of their faviorite editors.

For `tinymist.lock` feature, please check the [tinymist.projectResolution = "lockDatabase"](https://github.com/Myriad-Dreamin/tinymist/blob/main/editors/vscode/Configuration.md#tinymistprojectresolution). This is still experimental for multiple-files projects.

* Bumped `cc` to v1.2.11 (#1162) in https://github.com/Myriad-Dreamin/tinymist/pull/1258
* Downgraded `tempfile` to v3.15.0 in https://github.com/Myriad-Dreamin/tinymist/pull/1259
* Bumped typstyle to v0.12.15 by @Eric-Song-Nop in https://github.com/Myriad-Dreamin/tinymist/pull/1260 and https://github.com/Myriad-Dreamin/tinymist/pull/1324

### CLI

* Added CLI compile command in https://github.com/Myriad-Dreamin/tinymist/pull/1193 and https://github.com/Myriad-Dreamin/tinymist/pull/1218
  * The compile command is mainly used for compiling documents with updating lock file. Using:

  ```
  tinymist compile --save-lock tinymist.lock
  ```
  * This could also be used for comparing the coompile performance of `tinymist-cli` and `typst-cli`.
* Generating shell build script according to the lock file in https://github.com/Myriad-Dreamin/tinymist/pull/1219

### Compiler

* (Fix) Fixed a panic when getting font index which is hit by comemo in https://github.com/Myriad-Dreamin/tinymist/pull/1213
  * This could be true when the fonts are hot reloaded.
* (Fix) Emitting latest status and artifact with correct signals (#1294) in https://github.com/Myriad-Dreamin/tinymist/pull/1330
  * Because of this, the compile status bar was not updated correctly.
* (Perf) Detecting compilation-related vfs changes in https://github.com/Myriad-Dreamin/tinymist/pull/1199
* (Perf) Scatter-gathering the editor diagnostics in https://github.com/Myriad-Dreamin/tinymist/pull/1246
* Moved world implementation to tinymist in https://github.com/Myriad-Dreamin/tinymist/pull/1177, https://github.com/Myriad-Dreamin/tinymist/pull/1183, https://github.com/Myriad-Dreamin/tinymist/pull/1185, https://github.com/Myriad-Dreamin/tinymist/pull/1186, and https://github.com/Myriad-Dreamin/tinymist/pull/1187
* Reduced size of the watch entry in https://github.com/Myriad-Dreamin/tinymist/pull/1190 and https://github.com/Myriad-Dreamin/tinymist/pull/1191
* Tracking fine-grained revisions of `font`, `registry`, `entry`, and `vfs` in https://github.com/Myriad-Dreamin/tinymist/pull/1192
  * This prepares for better configuration hot reloading in future.
* Triggering project compilations on main thread in https://github.com/Myriad-Dreamin/tinymist/pull/1197
  * This helps apply more advanced compilation strategy with sync and mutable state on the main thread. For example, [Filtering out unrelated file changes](https://github.com/Myriad-Dreamin/tinymist/pull/1199) has been applied.
### Editor

* Showing name of the compiling file in the status bar in https://github.com/Myriad-Dreamin/tinymist/pull/1147
  * You can customize it by setting `tinymist.statusBarFormat` in the settings.

### Drop and Paste

* Added support to drag and drop `.xlsx` files by @hongjr03 in https://github.com/Myriad-Dreamin/tinymist/pull/1100 and https://github.com/Myriad-Dreamin/tinymist/pull/1166
* Added support to drag and drop `.ods` files by @hongjr03 in https://github.com/Myriad-Dreamin/tinymist/pull/1217
* Added more known image extensions to the drop provider in https://github.com/Myriad-Dreamin/tinymist/pull/1308
  * Added `.avif`, `.jpe`, `.psd`, `.tga`, `.tif`, and `.tiff`, which are copied from the markdown extension.
* Added support to paste media files (images, audios, and videos) into typst documents in https://github.com/Myriad-Dreamin/tinymist/pull/1306
* Canceling codelens if any picker is cancelled in https://github.com/Myriad-Dreamin/tinymist/pull/1314

### Label View

* (Fix) Making label view work when there's exactly one label by @tmistele in https://github.com/Myriad-Dreamin/tinymist/pull/1158

### Typlite

* Evaluating table and grid by @hongjr03 in https://github.com/Myriad-Dreamin/tinymist/pull/1300
* Embedding Markdown codes by `typlite` raw block by @hongjr03 in https://github.com/Myriad-Dreamin/tinymist/pull/1296 and https://github.com/Myriad-Dreamin/tinymist/pull/1323
* Rendering context block contextually by @hongjr03 in https://github.com/Myriad-Dreamin/tinymist/pull/1305

### Preview

* (Fix) Logging error on channel closed instead of panicking in https://github.com/Myriad-Dreamin/tinymist/pull/1347
  * This may happen when the preview is broadcasting and the clients hasn't connected to the server.
* Rescaling with Ctrl+=/- in browser (in addition to ctrl+wheel) by @tmistele in https://github.com/Myriad-Dreamin/tinymist/pull/1110
* Prevented malicious websites from connecting to http / websocket server by @tmistele and @Myriad-Dreamin in https://github.com/Myriad-Dreamin/tinymist/pull/1157 and https://github.com/Myriad-Dreamin/tinymist/pull/1337
* Browsing preview in https://github.com/Myriad-Dreamin/tinymist/pull/1234

### Code Analysis

* (Fix) Capturing docs before check init in https://github.com/Myriad-Dreamin/tinymist/pull/1195
* (Fix) Considering interpret mode when classifying dot accesses in https://github.com/Myriad-Dreamin/tinymist/pull/1302
* Added `depended_{paths,{source_,}files}` methods in https://github.com/Myriad-Dreamin/tinymist/pull/1150
* Preferring to select the previous token when cursor is before a marker in https://github.com/Myriad-Dreamin/tinymist/pull/1175
* Support more path types and add path parameters (#1312) in https://github.com/Myriad-Dreamin/tinymist/pull/1331
  * Completes multiple paths on `bibliography` and completes wasm files on `plugin`.

### Crityp (New)

* Added micro benchmark support in https://github.com/Myriad-Dreamin/tinymist/pull/1160
  * For example, the benchmark shows that `fib(20)` on rust (16us) is 40 times faster than that on typst (940us).
  * Check [crityp](https://github.com/Myriad-Dreamin/tinymist/blob/main/crates/crityp/README.md) for usage.

### Codelens

* Moved less used codelens into a single "more" codelens in https://github.com/Myriad-Dreamin/tinymist/pull/1315

### Wasm

* Building tinymist-world on web in https://github.com/Myriad-Dreamin/tinymist/pull/1184 and https://github.com/Myriad-Dreamin/tinymist/pull/1243

### tinymist.lock

* Copied flock implementation from cargo in https://github.com/Myriad-Dreamin/tinymist/pull/1140
* Generating and updating declarative project lock file in https://github.com/Myriad-Dreamin/tinymist/pull/1133, https://github.com/Myriad-Dreamin/tinymist/pull/1149, https://github.com/Myriad-Dreamin/tinymist/pull/1151, https://github.com/Myriad-Dreamin/tinymist/pull/1152, https://github.com/Myriad-Dreamin/tinymist/pull/1153, https://github.com/Myriad-Dreamin/tinymist/pull/1154
* Modeling project tasks in https://github.com/Myriad-Dreamin/tinymist/pull/1202
* Associating `tinymist.lock` with toml language in https://github.com/Myriad-Dreamin/tinymist/pull/1143
* Initiating `lockDatabase` project resolution in https://github.com/Myriad-Dreamin/tinymist/pull/1201
* Resolving projects by `lockDatabase` in https://github.com/Myriad-Dreamin/tinymist/pull/1142
* Executing export and query on the task model in https://github.com/Myriad-Dreamin/tinymist/pull/1214

### Misc

* Revised Neovim's install section by @SylvanFranklin and @YDX-2147483647 in https://github.com/Myriad-Dreamin/tinymist/pull/1090 and https://github.com/Myriad-Dreamin/tinymist/pull/1276
* Added release instruction by @ParaN3xus and @Myriad-Dreamin in https://github.com/Myriad-Dreamin/tinymist/pull/1163, https://github.com/Myriad-Dreamin/tinymist/pull/1169, https://github.com/Myriad-Dreamin/tinymist/pull/1173, and https://github.com/Myriad-Dreamin/tinymist/pull/1212
* Documenting `sync-lsp` crate in https://github.com/Myriad-Dreamin/tinymist/pull/1155
* CI used newest deploy-pages, upload-pages-artifact, and configure-pages actions in https://github.com/Myriad-Dreamin/tinymist/pull/1249 and https://github.com/Myriad-Dreamin/tinymist/pull/1251
* Documenting Myriad-Dreamin's workspace setting in https://github.com/Myriad-Dreamin/tinymist/pull/1264
* CI Added release crates action in https://github.com/Myriad-Dreamin/tinymist/pull/1298
 * Published {tinymist-{derive,analysis,std,vfs,world,project},typlite,crityp} crates in https://github.com/Myriad-Dreamin/tinymist/pull/1310

**Full Changelog**: https://github.com/Myriad-Dreamin/tinymist/compare/v0.12.18...v0.12.20

## v0.12.19 - [2025-02-03]

Nightly Release at [feat: generate declarative project lock file (#1133)](https://github.com/Myriad-Dreamin/tinymist/commit/bdfc1ed648f040b1c552d43f8ee7c9e9c882544e), using [ParaN3xus/typst tinymist-nightly-v0.12.19-rc2-content-hint](https://github.com/ParaN3xus/typst/tree/tinymist-nightly-v0.12.19-rc2-content-hint), a.k.a. [typst/typst Support first-line-indent for every paragraph (#5768)](https://github.com/typst/typst/commit/85d177897468165b93056947a80086b2f84d815d).

**Full Changelog**: https://github.com/Myriad-Dreamin/tinymist/compare/v0.12.18...v0.12.19

## v0.12.18 - [2025-01-09]

We have added maintainers to GitHub since 2025-01-09:
- @SylvanFranklin has become a maintainer of the "Editor integration" and "Document Previewing" feature in https://github.com/Myriad-Dreamin/tinymist/pull/1091

After a super long time of development, we have finished an usable typst grammar for VS Code and GitHub. The grammar can now successfully parse all code, markup and math syntax of source files from [typst/packages (1200k LoCs)](https://github.com/typst/packages) and [typst/typst (17k LoCs)](https://github.com/typst/typst) without failure. A failure means the grammar produces any visible parse error but the official parser doesn't complain. However, it can still only parse a subset of typst syntax correctly:
- For example, all braces in `#if {}=={}{}{}` (without spaces) are identified as code braces.
- For example, It hasn't identified the ";" syntax in math calls.
But I believe it will not affect us much `:)`.

Most importantly, ideally GitHub will use the grammar to highlight typst code on GitHub in next season. It would be appreciated if people could check and test the grammar before GitHub's integration. the grammar and two ways to test it:

- The grammar: https://github.com/michidk/typst-grammar/blob/main/grammars/typst.tmLanguage.json
- Run Grammar's [snapshot tests](https://github.com/Myriad-Dreamin/tinymist/tree/main/syntaxes/textmate#testing) and GitHub's [integration tests](https://github.com/Myriad-Dreamin/tinymist/tree/main/syntaxes/textmate#github-integration).
- Install tinymist and check syntax highlight of [typst/packages](https://github.dev/typst/packages) in VS Code Web.

### Editor

* Building tinymist targeting web in https://github.com/Myriad-Dreamin/tinymist/pull/1102
* Bootstrapping lsp-free features in web in https://github.com/Myriad-Dreamin/tinymist/pull/1105

### Code Analysis

* Matching param names for completion in https://github.com/Myriad-Dreamin/tinymist/pull/1113

### Completion

* Completing parameters by capture information in https://github.com/Myriad-Dreamin/tinymist/pull/1114
* (Fix) Corrected order to insert definitions in scope in https://github.com/Myriad-Dreamin/tinymist/pull/1116

### Hover

* Rearranged hover providers in https://github.com/Myriad-Dreamin/tinymist/pull/1108
  * Definitions, (sampled) possible values, periscope, docs, actions are provided in order at the same time.

### Syntax Highlighting

* Adding experimental math syntax highlighting in https://github.com/Myriad-Dreamin/tinymist/pull/1096, https://github.com/Myriad-Dreamin/tinymist/pull/1106, https://github.com/Myriad-Dreamin/tinymist/pull/1112, https://github.com/Myriad-Dreamin/tinymist/pull/1117, https://github.com/Myriad-Dreamin/tinymist/pull/1123, and https://github.com/Myriad-Dreamin/tinymist/pull/1124
* Enabled experimental math syntax highlighting in https://github.com/Myriad-Dreamin/tinymist/pull/1107
* Parsing name identifier of parameters or arguments in https://github.com/Myriad-Dreamin/tinymist/pull/1118
* Changing names of string, constant, and keyword scopes in https://github.com/Myriad-Dreamin/tinymist/pull/1119
* Matching special identifiers in calls in https://github.com/Myriad-Dreamin/tinymist/pull/1125
* Added scripts to test syntax highlight in https://github.com/Myriad-Dreamin/tinymist/pull/1121
* Added more termination rules about FIRST tokens in https://github.com/Myriad-Dreamin/tinymist/pull/1122 and https://github.com/Myriad-Dreamin/tinymist/pull/1129
* Parsing arrow functions like binary expr in https://github.com/Myriad-Dreamin/tinymist/pull/1128
* Conditionally satisfying PCRE regex features in https://github.com/Myriad-Dreamin/tinymist/pull/1126 and https://github.com/Myriad-Dreamin/tinymist/pull/1130
* Documenting textmate grammar in https://github.com/Myriad-Dreamin/tinymist/pull/1131

### Misc

* Changed name in package.json files by @Freed-Wu and @Myriad-Dreamin in https://github.com/Myriad-Dreamin/tinymist/pull/1097 and https://github.com/Myriad-Dreamin/tinymist/pull/1102
* Ignoring vscode workspace configuration in https://github.com/Myriad-Dreamin/tinymist/pull/1120

**Full Changelog**: https://github.com/Myriad-Dreamin/tinymist/compare/v0.12.16...v0.12.18

## v0.12.16 - [2025-01-02]

We are going to add maintainers to GitHub since 2025-01-07 (in 7 days):
- @SylvanFranklin want to maintain the "Editor integration" and "Document Previewing" feature in https://github.com/Myriad-Dreamin/tinymist/pull/1091

*Please reply in PRs or DM @Myriad-Dreamin if you have any concerns about adding the maintainer to list.*

### Completion

* (Fix) Completing body of let/closure in markup mode in https://github.com/Myriad-Dreamin/tinymist/pull/1072
* (Fix) Completing raw language again in https://github.com/Myriad-Dreamin/tinymist/pull/1073
* (Fix) Completing hash expression in math mode in https://github.com/Myriad-Dreamin/tinymist/pull/1071
* Completing context expression in code mode in https://github.com/Myriad-Dreamin/tinymist/pull/1070
* Using more efficient completion data structure in https://github.com/Myriad-Dreamin/tinymist/pull/1079

### Rename

* (Fix) Checking to avoid affecting non-related paths when renaming files by @Eric-Song-Nop in https://github.com/Myriad-Dreamin/tinymist/pull/1080

### Folding Range

* Folding continuous comments by @Eric-Song-Nop in https://github.com/Myriad-Dreamin/tinymist/pull/1043

**Full Changelog**: https://github.com/Myriad-Dreamin/tinymist/compare/v0.12.14...v0.12.16<|MERGE_RESOLUTION|>--- conflicted
+++ resolved
@@ -6,14 +6,14 @@
 
 The changelog lines unspecified with authors are all written by the @Myriad-Dreamin.
 
+## v0.13.14 - [2025-05-31]
+
+* Bumped MSRV to v1.85 in https://github.com/Myriad-Dreamin/tinymist/pull/1683
+
 ## v0.13.12 - [2025-04-30]
 
-<<<<<<< HEAD
-* Bumped MSRV to v1.85 in https://github.com/Myriad-Dreamin/tinymist/pull/1683
-=======
 * Bumped world crates to v0.13.12
 * Bumped typst.ts to v0.6.0-rc1 in https://github.com/Myriad-Dreamin/tinymist/pull/1707
->>>>>>> 6118b346
 * Bumped typstyle from v0.13.1 to v0.13.3 in https://github.com/Myriad-Dreamin/tinymist/pull/1651
   * This version achieves full document formatting support. It now comprehensively processes previously skipped elements, such as markup lines mixed with equations or codes, equations with comments, math expressions containing `#` symbols, and math arguments. There are also a few minor bug fixes and enhancements related to equations and import items. For more details, see https://enter-tainer.github.io/typstyle/changelog/#v0133---2025-04-10.
 
