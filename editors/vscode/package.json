{
  "name": "tinymist",
  "version": "0.11.19",
  "description": "An integrated language service for Typst",
  "categories": [
    "Programming Languages",
    "Formatters"
  ],
  "repository": {
    "type": "git",
    "url": "https://github.com/Myriad-Dreamin/tinymist"
  },
  "displayName": "Tinymist Typst",
  "author": "Myriad-Dreamin",
  "contributors": [
    "Myriad-Dreamin",
    "Nathan Varner"
  ],
  "publisher": "myriad-dreamin",
  "license": "Apache-2.0",
  "engines": {
    "vscode": "^1.82.0"
  },
  "main": "./out/extension.js",
  "icon": "./icons/ti-white.png",
  "contributes": {
    "viewsContainers": {
      "activitybar": [
        {
          "id": "tinymist-activitybar",
          "title": "Tinymist",
          "icon": "./icons/ti.png"
        }
      ]
    },
    "views": {
      "tinymist-activitybar": [
        {
          "id": "tinymist.side-symbol-view",
          "type": "webview",
          "name": "Symbol View",
          "when": "ext.tinymistActivated"
        },
        {
          "id": "tinymist.dev-kit",
          "name": "DevKit View",
          "when": "ext.tinymistActivated && ext.tinymistDevKit"
        },
        {
          "id": "tinymist.preview.content-preview",
          "type": "webview",
          "name": "Content",
          "when": "ext.tinymistActivated"
        },
        {
          "id": "tinymist.preview.outline",
          "name": "Outline",
          "when": "ext.tinymistActivated"
        }
      ]
    },
    "taskDefinitions": [
      {
        "type": "typst",
        "required": [
          "command"
        ],
        "properties": {
          "command": {
            "type": "string",
            "default": "export",
            "description": "The command to run.",
            "enum": [
              "export"
            ],
            "enumDescriptions": [
              "Export the document to specific format."
            ]
          },
          "export": {
            "type": "object",
            "description": "Arguments for `export` command.",
            "properties": {
              "format": {
                "description": "The format(s) to export the document to. Defaults to `pdf`.",
                "oneOf": [
                  {
                    "type": "string",
                    "description": "The format to export the document to.",
                    "enum": [
                      "pdf",
                      "png",
                      "svg",
                      "html",
                      "markdown",
                      "text",
                      "query",
                      "pdfpc"
                    ],
                    "enumDescriptions": [
                      "PDF",
                      "PNG",
                      "SVG",
                      "HTML",
                      "Markdown",
                      "Plain Text",
                      "Query Result",
                      "Pdfpc (From Query)"
                    ],
<<<<<<< HEAD
                    "enumDescriptions": [
                        "Formatter is not activated.",
                        "Use typstyle formatter.",
                        "Use typstfmt formatter."
                    ]
                },
                "tinymist.formatterPrintWidth": {
                    "title": "Set formatter's (unsigned) print width",
                    "description": "Set the print width for the formatter, which is a **soft limit** of characters per line. See [the definition of *Print Width*](https://prettier.io/docs/en/options.html#print-width). Note: this has lower priority than the formatter's specific configurations.",
                    "type": "number",
                    "default": 120
                },
                "tinymist.syncRepo": {
                  "type": "string",
                  "default": "",
                  "title": "Sync Repository",
                  "description": "Repository used to synchronize local packages"
                },
                "tinymist.previewFeature": {
                    "title": "Enable preview features",
                    "description": "Enable or disable preview features of Typst. Note: restarting the editor is required to change this setting.",
                    "type": "string",
                    "default": "enable",
                    "enum": [
                        "enable",
                        "disable"
                    ]
                },
                "tinymist.preview.sysInputs": {
                    "type": "object",
                    "items": {
                        "type": "string"
                    },
                    "default": {},
                    "description": "key-value pairs visible through `sys.inputs`, corresponds to `--input` argument of typst cli",
                    "markdownDeprecationMessage": "The configuration item is ignored. Please see `tinymist.typstExtraArgs` for inputs."
                },
                "tinymist.preview.systemFonts": {
                    "type": "boolean",
                    "default": true,
                    "description": "Whether to load system fonts. If disabled, only fonts in `typst-preview.fontPaths` is loaded",
                    "markdownDeprecationMessage": "The configuration item is ignored. Please use `tinymist.systemFonts` instead."
                },
                "tinymist.preview.fontPaths": {
=======
                    "default": "pdf"
                  },
                  {
>>>>>>> 2df3d16b
                    "type": "array",
                    "description": "The formats to export the document to.",
                    "items": {
                      "type": "string",
                      "description": "The format to export the document to. Defaults to `pdf`.",
                      "enum": [
                        "pdf",
                        "png",
                        "svg",
                        "html",
                        "markdown",
                        "text",
                        "query",
                        "pdfpc"
                      ],
                      "enumDescriptions": [
                        "PDF",
                        "PNG",
                        "SVG",
                        "HTML",
                        "Markdown",
                        "Plain Text",
                        "Query Result",
                        "Pdfpc (From Query)"
                      ],
                      "default": "pdf"
                    }
                  }
                ]
              },
              "inputPath": {
                "title": "Input path",
                "description": "The path pattern to the entry file (main) for compilation, you can use `$focused`, `$root`, `$dir`, `$name` to do magic configuration, e.g. `$dir/$name` (default) and `$root/target/$dir/$name`. A special value `$focused` is used to point to the currently focused file in the editor.",
                "type": "string",
                "default": "$focused"
              },
              "metadata": {
                "type": "boolean",
                "description": "Whether to generate metadata containing export arguments."
              },
              "pdf.creationTimestamp": {
                "type": [
                  "string"
                ],
                "description": "The unix timestamp of the PDF creation. If not specified, the current time is used."
              },
              "png.ppi": {
                "type": "number",
                "description": "The PPI (pixels per inch) to use for PNG export",
                "default": 144
              },
              "fill": {
                "type": "string",
                "description": "The fill color. Affected formats: `png`",
                "examples": [
                  "white",
                  "#ffffff",
                  "#00000000"
                ]
              },
              "png.fill": {
                "type": "string",
                "description": "The fill color. Affected formats: `png`",
                "examples": [
                  "white",
                  "#ffffff",
                  "#00000000"
                ],
                "default": "white"
              },
              "merged": {
                "type": "boolean",
                "description": "Merge the pages into a single image. Affected formats: `png`, `svg`"
              },
              "svg.merged": {
                "type": "boolean",
                "description": "Merge the pages into a single SVG. Affected formats: `svg`"
              },
              "png.merged": {
                "type": "boolean",
                "description": "Merge the pages into a single PNG. Affected formats: `png`"
              },
              "merged.gap": {
                "type": "string",
                "description": "The gap between the pages when merging **with absolute typst unit**. Affected formats: `png`, `svg`",
                "default": "0pt"
              },
              "svg.merged.gap": {
                "type": "string",
                "description": "The gap between the pages when merging **with absolute typst unit**. Affected formats: `svg`",
                "default": "0pt"
              },
              "png.merged.gap": {
                "type": "string",
                "description": "The gap between the pages when merging **with absolute typst unit**. Affected formats: `png`",
                "default": "0pt"
              },
              "query.format": {
                "type": "string",
                "description": "The format of the query output. Defaults to `json`.",
                "default": "json",
                "enum": [
                  "json",
                  "yaml",
                  "txt"
                ],
                "enumDescriptions": [
                  "JSON",
                  "YAML",
                  "Plain Text if the result is a string, otherwise raises an error. You may specific the field to use for the query with `query.field` and assert that there is only one result with `query.one`."
                ]
              },
              "query.outputExtension": {
                "type": "string",
                "description": "The extension of the query output. Inferring from `query.format` if not specified."
              },
              "query.strict": {
                "type": "boolean",
                "description": "Whether to strictly check the query format. Defaults to `true`."
              },
              "query.pretty": {
                "type": "boolean",
                "description": "Whether to pretty print the query output. Defaults to `true`."
              },
              "query.selector": {
                "type": "string",
                "description": "The selector to use for the query. Must specified if `format`."
              },
              "query.field": {
                "type": "string",
                "description": "The field to use for the query."
              },
              "query.one": {
                "type": "boolean",
                "description": "Whether to only return one result. Defaults to `false`."
              }
            }
          }
        }
      }
    ],
    "configuration": {
      "type": "object",
      "title": "Tinymist Typst LSP",
      "properties": {
        "tinymist.outputPath": {
          "title": "Output path",
          "description": "The path pattern to store Typst artifacts, you can use `$root` or `$dir` or `$name` to do magic configuration, e.g. `$dir/$name` (default) and `$root/target/$dir/$name`.",
          "type": "string",
          "default": ""
        },
        "tinymist.exportPdf": {
          "title": "Export PDF",
          "description": "The extension can export PDFs of your Typst files. This setting controls whether this feature is enabled and how often it runs.",
          "type": "string",
          "default": "never",
          "enum": [
            "never",
            "onSave",
            "onType",
            "onDocumentHasTitle"
          ],
          "enumDescriptions": [
            "Never export PDFs, you will manually run typst.",
            "Export PDFs when you save a file.",
            "Export PDFs as you type in a file.",
            "Export PDFs when a document has a title (and save a file), which is useful to filter out template files."
          ]
        },
        "tinymist.rootPath": {
          "title": "Root path",
          "description": "Configure the root for absolute paths in typst. Hint: you can set the rootPath to `-`, so that tinymist will always use parent directory of the file as the root path.",
          "type": [
            "string",
            "null"
          ],
          "default": null
        },
        "tinymist.semanticTokens": {
          "title": "Semantic tokens mode",
          "description": "Enable or disable semantic tokens (LSP syntax highlighting)",
          "type": "string",
          "default": "enable",
          "enum": [
            "enable",
            "disable"
          ],
          "enumDescriptions": [
            "Use semantic tokens for syntax highlighting",
            "Do not use semantic tokens for syntax highlighting"
          ]
        },
        "tinymist.onEnterEvent": {
          "title": "Handling on enter events",
          "description": "Enable or disable [experimental/onEnter](https://github.com/rust-lang/rust-analyzer/blob/master/docs/dev/lsp-extensions.md#on-enter) (LSP onEnter feature) to allow automatic insertion of characters on enter, such as `///` for comments. Note: restarting the editor is required to change this setting.",
          "type": "boolean",
          "default": true
        },
        "tinymist.systemFonts": {
          "title": "Whether to load system fonts for Typst compiler",
          "description": "A flag that determines whether to load system fonts for Typst compiler, which is useful for ensuring reproducible compilation. If set to null or not set, the extension will use the default behavior of the Typst compiler. Note: You need to restart LSP to change this options. ",
          "type": "boolean",
          "default": true
        },
        "tinymist.fontPaths": {
          "title": "Font paths for Typst compiler",
          "description": "A list of file or directory path to fonts. Note: The configuration source in higher priority will **override** the configuration source in lower priority. The order of precedence is: Configuration `tinymist.fontPaths` > Configuration `tinymist.typstExtraArgs.fontPaths` > LSP's CLI Argument `--font-path` > The environment variable `TYPST_FONT_PATHS` (a path list separated by `;` (on Windows) or `:` (Otherwise)). Note: If the path to fonts is a relative path, it will be resolved based on the root directory. Note: In VSCode, you can use VSCode variables in the path, e.g. `${workspaceFolder}/fonts`.",
          "type": [
            "array",
            "null"
          ],
          "default": null
        },
        "tinymist.compileStatus": {
          "title": "Show/Report compilation status",
          "description": "In VSCode, enable compile status meaning that the extension will show the compilation status in the status bar. Since Neovim and Helix don't have a such feature, it is disabled by default at the language server label.",
          "type": "string",
          "default": "enable",
          "enum": [
            "enable",
            "disable"
          ]
        },
        "tinymist.typstExtraArgs": {
          "title": "Specifies the arguments for Typst as same as typst-cli",
          "description": "You can pass any arguments as you like, and we will try to follow behaviors of the **same version** of typst-cli. Note: the arguments may be overridden by other settings. For example, `--font-path` will be overridden by `tinymist.fontPaths`.",
          "type": "array",
          "items": {
            "type": "string",
            "title": "arguments in order",
            "description": "The arguments for Typst as same as typst-cli."
          },
          "default": []
        },
        "tinymist.serverPath": {
          "title": "Path to server executable",
          "description": "The extension can use a local tinymist executable instead of the one bundled with the extension. This setting controls the path to the executable.",
          "type": [
            "string",
            "null"
          ],
          "default": null
        },
        "tinymist.trace.server": {
          "scope": "window",
          "type": "string",
          "enum": [
            "off",
            "messages",
            "verbose"
          ],
          "default": "off",
          "description": "Traces the communication between VS Code and the language server."
        },
        "tinymist.formatterMode": {
          "title": "Enable Experimental Formatter",
          "description": "The extension can format Typst files using typstfmt or typstyle.",
          "type": "string",
          "default": "disable",
          "enum": [
            "disable",
            "typstyle",
            "typstfmt"
          ],
          "enumDescriptions": [
            "Formatter is not activated.",
            "Use typstyle formatter.",
            "Use typstfmt formatter."
          ]
        },
        "tinymist.formatterPrintWidth": {
          "title": "Set formatter's (unsigned) print width",
          "description": "Set the print width for the formatter, which is a **soft limit** of characters per line. See [the definition of *Print Width*](https://prettier.io/docs/en/options.html#print-width). Note: this has lower priority than the formatter's specific configurations.",
          "type": "number",
          "default": 120
        },
        "tinymist.previewFeature": {
          "title": "Enable preview features",
          "description": "Enable or disable preview features of Typst. Note: restarting the editor is required to change this setting.",
          "type": "string",
          "default": "enable",
          "enum": [
            "enable",
            "disable"
          ]
        },
        "tinymist.preview.sysInputs": {
          "type": "object",
          "items": {
            "type": "string"
          },
          "default": {},
          "description": "key-value pairs visible through `sys.inputs`, corresponds to `--input` argument of typst cli",
          "markdownDeprecationMessage": "The configuration item is ignored. Please see `tinymist.typstExtraArgs` for inputs."
        },
        "tinymist.preview.systemFonts": {
          "type": "boolean",
          "default": true,
          "description": "Whether to load system fonts. If disabled, only fonts in `typst-preview.fontPaths` is loaded",
          "markdownDeprecationMessage": "The configuration item is ignored. Please use `tinymist.systemFonts` instead."
        },
        "tinymist.preview.fontPaths": {
          "type": "array",
          "items": {
            "type": "string",
            "title": "Font path",
            "description": "Absolute path to a directory or file containing font assets."
          },
          "default": [],
          "description": "List of *additional* paths to font assets used by typst-preview.",
          "markdownDeprecationMessage": "The configuration item is ignored. Please use `tinymist.fontPaths` instead."
        },
        "tinymist.preview.refresh": {
          "title": "Refresh preview",
          "description": "Refresh preview when the document is saved or when the document is changed",
          "type": "string",
          "enum": [
            "onSave",
            "onType"
          ],
          "default": "onType",
          "enumDescriptions": [
            "Refresh preview on save",
            "Refresh preview on type"
          ]
        },
        "tinymist.preview.scrollSync": {
          "description": "Configure scroll sync mode.",
          "type": "string",
          "enum": [
            "never",
            "onSelectionChangeByMouse",
            "onSelectionChange"
          ],
          "default": "onSelectionChangeByMouse",
          "enumDescriptions": [
            "Disable automatic scroll sync",
            "Scroll preview to current cursor position when selection changes by mouse",
            "Scroll preview to current cursor position when selection changes by mouse or keyboard (any source)"
          ]
        },
        "tinymist.preview.partialRendering": {
          "description": "Only render visible part of the document. This can improve performance but still being experimental.",
          "type": "boolean",
          "default": true
        },
        "tinymist.preview.invertColors": {
          "description": "Invert colors of the preview (useful for dark themes without cost). Please note you could see the origin colors when you hover elements in the preview. It is also possible to specify strategy to each element kind by an object map in JSON format.",
          "anyOf": [
            {
              "type": "string",
              "description": "Specify a strategy for all elements in the preview.",
              "enum": [
                "never",
                "auto",
                "always"
              ],
              "default": "never",
              "enumDescriptions": [
                "Disable color inversion of the preview",
                "Invert colors smartly by detecting dark/light themes in browser environment or by `typst query` your document",
                "Always invert colors of the preview"
              ]
            },
            {
              "type": "object",
              "description": "Specify strategies for each element kind",
              "default": {},
              "properties": {
                "rest": {
                  "type": "string",
                  "enum": [
                    "never",
                    "auto",
                    "always"
                  ],
                  "description": "Specify a strategy for rest elements in the preview",
                  "default": "never",
                  "enumDescriptions": [
                    "Disable color inversion of the preview",
                    "Invert colors smartly by detecting dark/light themes in browser environment or by `typst query` your document",
                    "Always invert colors of the preview"
                  ]
                },
                "image": {
                  "type": "string",
                  "enum": [
                    "never",
                    "auto",
                    "always"
                  ],
                  "description": "Specify a strategy for images in the preview",
                  "default": "never",
                  "enumDescriptions": [
                    "Disable color inversion of the preview",
                    "Invert colors smartly by detecting dark/light themes in browser environment or by `typst query` your document",
                    "Always invert colors of the preview"
                  ]
                }
              }
            }
          ]
        },
        "tinymist.preview.cursorIndicator": {
          "description": "(Experimental) Show typst cursor indicator in preview.",
          "type": "boolean",
          "default": false
        },
        "tinymist.preview.pinPreviewFile": {
          "description": "Declare current previewing file as entrypoint for typst-lsp or tinymist. This will make typst-lsp or tinymist to use this file as entrypoint instead of the file opened in vscode. This can improve diagnostics messages and auto completion but still being experimental.",
          "type": "boolean",
          "default": false,
          "markdownDeprecationMessage": "This setting is deprecated and no longer needed. The extension will always pin the previewed file as the entrypoint for the language server."
        }
      }
    },
    "configurationDefaults": {
      "[typst]": {
        "editor.wordWrap": "on",
        "editor.semanticHighlighting.enabled": true,
        "editor.tabSize": 2,
        "editor.inlayHints.enabled": "off"
      }
    },
    "languages": [
      {
        "id": "typst",
        "configuration": "./syntaxes/language-configuration.json",
        "extensions": [
          ".typ"
        ],
        "aliases": [
          "Typst",
          "typst",
          "typ"
        ],
        "icon": {
          "light": "./icons/typst-small.png",
          "dark": "./icons/typst-small.png"
        }
      },
      {
        "id": "typst-code",
        "configuration": "./syntaxes/language-configuration.json",
        "extensions": [
          ".typc"
        ],
        "aliases": [
          "Typst (Code Mode)",
          "typc"
        ],
        "icon": {
          "light": "./icons/typst-small.png",
          "dark": "./icons/typst-small.png"
        }
      },
      {
        "id": "typst-markdown-injection"
      }
    ],
    "grammars": [
      {
        "language": "typst",
        "scopeName": "source.typst",
        "path": "./out/typst.tmLanguage.json",
        "balancedBracketScopes": [
          "meta.expr",
          "meta.brace",
          "markup.math.typst"
        ],
<<<<<<< HEAD
        "commands": [
            {
                "command": "tinymist.exportCurrentPdf",
                "title": "Export the currently open file as PDF",
                "category": "Typst"
            },
            {
                "command": "tinymist.pinMainToCurrent",
                "title": "Pin the main file to the currently opened document",
                "category": "Typst"
            },
            {
                "command": "tinymist.unpinMain",
                "title": "Unpin the main file",
                "category": "Typst"
            },
            {
                "command": "tinymist.showPdf",
                "title": "Show the compiled PDF of the currently opened typst file",
                "category": "Typst",
                "icon": "$(open-preview)"
            },
            {
                "command": "tinymist.clearCache",
                "title": "Clear all cached resources",
                "category": "Typst"
            },
            {
                "command": "tinymist.initTemplate",
                "title": "Initialize a new Typst project based on a template",
                "category": "Typst"
            },
            {
                "command": "tinymist.initTemplateInPlace",
                "title": "Insert the content of template entry in place",
                "category": "Typst"
            },
            {
                "command": "tinymist.showTemplateGallery",
                "title": "Show available Typst templates (gallery) for picking up a template to initialize",
                "category": "Typst"
            },
            {
                "command": "tinymist.createLocalPackage",
                "title": "Create Typst Local Package",
                "category": "Typst"
            },
            {
                "command": "tinymist.openLocalPackage",
                "title": "Open Typst Local Package",
                "category": "Typst"
            },
            {
                "command": "tinymist.pullSyncRepo",
                "title": "Pull local packages from remote repository",
                "category": "Typst"
            },
            {
                "command": "tinymist.typstSync",
                "title": "Sync local packages from remote repository",
                "category": "Typst"
            },
            {
                "command": "tinymist.showSummary",
                "title": "Show current document summary",
                "category": "Typst"
            },
            {
                "command": "tinymist.showSymbolView",
                "title": "Show symbol view",
                "category": "Typst"
            },
            {
                "command": "tinymist.profileCurrentFile",
                "title": "Profile and visualize execution of the current Typst file",
                "category": "Typst"
            },
            {
                "command": "typst-preview.preview",
                "title": "Typst Preview: Preview current file",
                "description": "Launch typst-preview server",
                "icon": "$(open-preview)",
                "when": "resourceLangId == typst && editorTextFocus"
            },
            {
                "command": "typst-preview.browser",
                "title": "Typst Preview: Preview current file in browser",
                "description": "Launch typst-preview server and open the preview in your browser",
                "icon": "$(open-preview)",
                "when": "resourceLangId == typst && editorTextFocus"
            },
            {
                "command": "typst-preview.preview-slide",
                "title": "Typst Preview: Preview current file in slide mode",
                "description": "Launch typst-preview server in slide mode",
                "icon": "$(open-preview)",
                "when": "resourceLangId == typst && editorTextFocus"
            },
            {
                "command": "typst-preview.browser-slide",
                "title": "Typst Preview: Preview current file in browser and slide mode",
                "description": "Launch typst-preview server in slide mode and open the preview in your browser",
                "icon": "$(open-preview)",
                "when": "resourceLangId == typst && editorTextFocus"
            },
            {
                "command": "typst-preview.sync",
                "title": "Typst Preview: Sync preview with current cursor",
                "description": "Scroll preview to current cursor position",
                "icon": "$(sync)",
                "when": "resourceLangId == typst && editorTextFocus"
            },
            {
                "command": "typst-preview.showLog",
                "title": "Typst Preview: Show Log",
                "description": "Show typst-preview log",
                "icon": "$(list-flat)",
                "when": "resourceLangId == typst"
            },
            {
                "command": "typst-preview.noteOutline",
                "title": "Note: Jumping to source location of the outline item doesn't work well if its body doesn't have source location, e.g.\n```\n#let my-heading(h) = heading(h) // will jump to here\n#my-heading(\"Title\") // will not jump to here\n```.\nHence, you may want to use `my-heading[Title]` instead to gain better experience of outline jumping.",
                "description": "...",
                "icon": "$(extensions-info-message)"
            }
=======
        "unbalancedBracketScopes": [
          "markup.content.brace.typst",
          "markup.raw.block.typst",
          "markup.raw.inline.typst",
          "string.other.label.typst",
          "string.quoted.double.typst",
          "constant.character.escape",
          "comment.block.typst",
          "comment.line.double-slash.typst"
        ]
      },
      {
        "language": "typst-code",
        "scopeName": "source.typst-code",
        "path": "./out/typst-code.tmLanguage.json",
        "balancedBracketScopes": [
          "meta.expr",
          "meta.brace",
          "markup.math.typst"
>>>>>>> 2df3d16b
        ],
        "unbalancedBracketScopes": [
          "markup.content.brace.typst",
          "markup.raw.block.typst",
          "markup.raw.inline.typst",
          "string.other.label.typst",
          "string.quoted.double.typst",
          "constant.character.escape",
          "comment.block.typst",
          "comment.line.double-slash.typst"
        ]
      },
      {
        "language": "typst-markdown-injection",
        "scopeName": "markdown.typst.codeblock",
        "path": "./syntaxes/typst-markdown-injection.json",
        "injectTo": [
          "text.html.markdown"
        ],
        "embeddedLanguages": {
          "meta.embedded.block.typst": "typst",
          "meta.embedded.block.typst-code": "typst-code"
        }
      }
    ],
<<<<<<< HEAD
    "scripts": {
        "build:frontend": "cd ../../ && yarn build:preview && yarn build:editor-tools",
        "build:syntax": "cd ../../syntaxes/textmate && yarn run compile && yarn run bundle",
        "build-base": "esbuild ./src/extension.ts --bundle --outfile=out/extension.js --external:vscode --format=cjs --platform=node --target=node16",
        "vscode:prepublish": "yarn run build-base -- --minify && yarn run build:frontend && node scripts/postinstall.cjs && node scripts/config-man.cjs",
        "package": "vsce package --yarn",
        "compile": "yarn run build-base -- --sourcemap && yarn run build:syntax && yarn run build:frontend && node scripts/postinstall.cjs",
        "watch": "yarn run build-base -- --sourcemap --watch",
        "check": "tsc --noEmit",
        "lint": "eslint ./src --ext .ts",
        "lint-fix": "eslint ./src --ext .ts --fix",
        "format-check": "prettier --check .",
        "format": "prettier --write .",
        "test": "rimraf test-dist/ && tsc -p tsconfig.test.json && node test-dist/test/runTests.js"
    },
    "dependencies": {
        "vscode-languageclient": "^9.0.0",
        "vscode-variables": "^0.1.3",
        "cpr": "^3.0.1",
        "node-fetch": "^3.3.2",
        "simple-git": "^3.20.0",
        "ws": "^8.13.0"
    },
    "devDependencies": {
        "@types/node": "^20.8.10",
        "@types/vscode": "^1.82.0",
        "@types/chai": "^4.3.16",
        "@typescript-eslint/eslint-plugin": "^6.9.1",
        "@typescript-eslint/parser": "^6.9.1",
        "@types/ws": "^8.5.5",
        "@types/mocha": "^10.0.1",
        "@vscode/vsce": "^2.22.0",
        "@vscode/test-electron": "^2.3.9",
        "mocha": "^10.2.0",
        "chai": "^5.1.1",
        "esbuild": "^0.19.5",
        "eslint": "^8.52.0",
        "eslint-config-prettier": "^9.0.0",
        "eslint-plugin-import": "^2.29.0",
        "eslint-plugin-n": "^16.2.0",
        "eslint-plugin-promise": "^6.1.1",
        "ovsx": "^0.8.3",
        "prettier": "^3.0.3",
        "typescript": "^5.2.2"
=======
    "semanticTokenTypes": [
      {
        "id": "bool",
        "description": "A boolean literal"
      },
      {
        "id": "punct",
        "description": "Punctuation in code"
      },
      {
        "id": "escape",
        "description": "Escape sequence"
      },
      {
        "id": "link",
        "description": "Hyperlink"
      },
      {
        "id": "raw",
        "description": "Raw text"
      },
      {
        "id": "label",
        "description": "Label"
      },
      {
        "id": "ref",
        "description": "Reference to a label"
      },
      {
        "id": "heading",
        "description": "Heading"
      },
      {
        "id": "marker",
        "description": "List, enum, or term list marker"
      },
      {
        "id": "term",
        "description": "Term in a term list"
      },
      {
        "id": "delim",
        "description": "Delimiter of a different type of markup"
      },
      {
        "id": "pol",
        "description": "Interpolated variable"
      },
      {
        "id": "error",
        "description": "Syntax error"
      },
      {
        "id": "text",
        "description": "Text"
      }
    ],
    "semanticTokenModifiers": [
      {
        "id": "math",
        "description": "Math mode markup"
      },
      {
        "id": "strong",
        "description": "Strong (usually bolded) text"
      },
      {
        "id": "emph",
        "description": "Emphasized (usually italicized) text"
      }
    ],
    "semanticTokenScopes": [
      {
        "language": "typst",
        "scopes": {
          "*.strong.emph": [
            "markup.bold.typst markup.italic.typst"
          ],
          "*.strong": [
            "markup.bold.typst"
          ],
          "*.emph": [
            "markup.italic.typst"
          ],
          "*.math": [
            "markup.math.typst"
          ],
          "bool": [
            "constant.language.boolean.typst"
          ],
          "punct": [
            "punctuation.typst",
            "punctuation.definition.typst"
          ],
          "escape": [
            "constant.character.escape.typst",
            "keyword.operator.typst",
            "punctuation.definition.typst"
          ],
          "link": [
            "markup.underline.link.typst"
          ],
          "raw": [
            "markup.inline.raw.typst",
            "markup.raw.inline.typst"
          ],
          "delim.math": [
            "punctuation.definition.math.typst",
            "punctuation.definition.string.end.math.typst",
            "string.quoted.other.typst"
          ],
          "operator.math": [
            "keyword.operator.math.typst"
          ],
          "heading": [
            "markup.heading.typst"
          ],
          "marker": [
            "markup.list.typst punctuation.definition.list.begin.typst",
            "markup.list.typst",
            "punctuation.definition.list.begin.typst"
          ],
          "term": [
            "markup.list.term.typst",
            "markup.bold.term.typst"
          ],
          "label": [
            "string.other.link.title.typst",
            "entity.name.label.typst",
            "meta.link.inline.typst",
            "markup.underline.link.typst"
          ],
          "ref": [
            "string.other.link.typst",
            "markup.other.reference.typst",
            "entity.name.label.typst",
            "meta.link.inline.typst",
            "markup.underline.link.typst"
          ],
          "pol": [
            "meta.interpolation.typst",
            "variable.typst"
          ],
          "error": [
            "invalid.typst"
          ]
        }
      }
    ],
    "commands": [
      {
        "command": "tinymist.exportCurrentPdf",
        "title": "Export the currently open file as PDF",
        "category": "Typst"
      },
      {
        "command": "tinymist.pinMainToCurrent",
        "title": "Pin the main file to the currently opened document",
        "category": "Typst"
      },
      {
        "command": "tinymist.unpinMain",
        "title": "Unpin the main file",
        "category": "Typst"
      },
      {
        "command": "tinymist.showPdf",
        "title": "Show exported PDF",
        "category": "Typst",
        "icon": "$(file-pdf)"
      },
      {
        "command": "tinymist.copyAnsiHighlight",
        "title": "Copy as ANSI Code",
        "category": "Typst"
      },
      {
        "command": "tinymist.showLog",
        "title": "Tinymist: Show Log",
        "description": "Show log of LSP Server",
        "category": "Typst",
        "icon": "$(list-flat)"
      },
      {
        "command": "tinymist.clearCache",
        "title": "Clear all cached resources",
        "category": "Typst"
      },
      {
        "command": "tinymist.initTemplate",
        "title": "Initialize a new Typst project based on a template",
        "category": "Typst"
      },
      {
        "command": "tinymist.initTemplateInPlace",
        "title": "Insert the content of template entry in place",
        "category": "Typst"
      },
      {
        "command": "tinymist.showTemplateGallery",
        "title": "Show available Typst templates (gallery) for picking up a template to initialize",
        "category": "Typst"
      },
      {
        "command": "tinymist.createLocalPackage",
        "title": "Create Typst Local Package",
        "category": "Typst"
      },
      {
        "command": "tinymist.openLocalPackage",
        "title": "Open Typst Local Package",
        "category": "Typst"
      },
      {
        "command": "tinymist.showSummary",
        "title": "Show current document summary",
        "category": "Typst"
      },
      {
        "command": "tinymist.showSymbolView",
        "title": "Show symbol view",
        "category": "Typst"
      },
      {
        "command": "tinymist.profileCurrentFile",
        "title": "Profile and visualize execution of the current Typst file",
        "category": "Typst"
      },
      {
        "command": "typst-preview.preview",
        "title": "Typst Preview: Preview current file",
        "description": "Launch typst-preview server",
        "icon": "$(open-preview)",
        "when": "resourceLangId == typst && editorTextFocus"
      },
      {
        "command": "typst-preview.browser",
        "title": "Typst Preview: Preview current file in browser",
        "description": "Launch typst-preview server and open the preview in your browser",
        "icon": "$(open-preview)",
        "when": "resourceLangId == typst && editorTextFocus"
      },
      {
        "command": "typst-preview.preview-slide",
        "title": "Typst Preview: Preview current file in slide mode",
        "description": "Launch typst-preview server in slide mode",
        "icon": "$(open-preview)",
        "when": "resourceLangId == typst && editorTextFocus"
      },
      {
        "command": "typst-preview.browser-slide",
        "title": "Typst Preview: Preview current file in browser and slide mode",
        "description": "Launch typst-preview server in slide mode and open the preview in your browser",
        "icon": "$(open-preview)",
        "when": "resourceLangId == typst && editorTextFocus"
      },
      {
        "command": "typst-preview.sync",
        "title": "Typst Preview: Sync preview with current cursor",
        "description": "Scroll preview to current cursor position",
        "icon": "$(sync)",
        "when": "resourceLangId == typst && editorTextFocus"
      },
      {
        "command": "typst-preview.noteOutline",
        "title": "Note: Jumping to source location of the outline item doesn't work well if its body doesn't have source location, e.g.\n```\n#let my-heading(h) = heading(h) // will jump to here\n#my-heading(\"Title\") // will not jump to here\n```.\nHence, you may want to use `my-heading[Title]` instead to gain better experience of outline jumping.",
        "description": "...",
        "icon": "$(extensions-info-message)"
      }
    ],
    "keybindings": [
      {
        "command": "tinymist.onEnter",
        "key": "enter",
        "when": "editorTextFocus && !editorReadonly && editorLangId == typst && !suggestWidgetVisible && !editorHasMultipleSelections && vim.mode != 'Normal' && vim.mode != 'Visual' && vim.mode != 'VisualBlock' && vim.mode != 'VisualLine' && vim.mode != 'SearchInProgressMode' && vim.mode != 'CommandlineInProgress' && vim.mode != 'Replace' && vim.mode != 'EasyMotionMode' && vim.mode != 'EasyMotionInputMode' && vim.mode != 'SurroundInputMode'"
      },
      {
        "command": "typst-preview.preview",
        "key": "ctrl+k v",
        "mac": "cmd+k v",
        "when": "editorLangId == typst"
      }
    ],
    "menus": {
      "commandPalette": [
        {
          "command": "tinymist.exportCurrentPdf",
          "when": "editorLangId == typst"
        },
        {
          "command": "tinymist.clearCache",
          "when": "editorLangId == typst"
        }
      ],
      "editor/title": [
        {
          "command": "tinymist.showPdf",
          "when": "resourceLangId == typst && editorTextFocus",
          "group": "navigation"
        },
        {
          "command": "typst-preview.preview",
          "when": "resourceLangId == typst && editorTextFocus",
          "group": "navigation"
        }
      ],
      "editor/context": [
        {
          "command": "tinymist.copyAnsiHighlight",
          "when": "resourceLangId == typst && editorTextFocus",
          "group": "9_cutcopypaste"
        }
      ],
      "view/title": [
        {
          "command": "typst-preview.noteOutline",
          "when": "view == tinymist.preview.outline",
          "group": "navigation"
        }
      ]
>>>>>>> 2df3d16b
    }
  },
  "activationEvents": [
    "onWebviewPanel:typst-preview"
  ],
  "scripts": {
    "build:frontend": "cd ../../ && yarn build:preview && yarn build:editor-tools",
    "build:syntax": "cd ../../syntaxes/textmate && yarn run compile && yarn run bundle",
    "build-base": "esbuild ./src/extension.ts --bundle --outfile=out/extension.js --external:vscode --format=cjs --platform=node --target=node16",
    "vscode:prepublish": "yarn run build-base -- --minify && yarn run build:frontend && node scripts/postinstall.cjs && node scripts/config-man.cjs",
    "package": "vsce package --yarn",
    "compile": "yarn run build-base -- --sourcemap && yarn run build:syntax && yarn run build:frontend && node scripts/postinstall.cjs",
    "watch": "yarn run build-base -- --sourcemap --watch",
    "check": "tsc --noEmit",
    "lint": "eslint ./src --ext .ts",
    "lint-fix": "eslint ./src --ext .ts --fix",
    "format-check": "prettier --check .",
    "format": "prettier --write .",
    "test": "rimraf test-dist/ && tsc -p tsconfig.test.json && node test-dist/test/runTests.js"
  },
  "dependencies": {
    "vscode-languageclient": "^9.0.0",
    "cpr": "^3.0.1",
    "node-fetch": "^3.3.2",
    "ws": "^8.13.0"
  },
  "devDependencies": {
    "@types/node": "^20.8.10",
    "@types/vscode": "^1.82.0",
    "@types/chai": "^4.3.16",
    "@typescript-eslint/eslint-plugin": "^6.9.1",
    "@typescript-eslint/parser": "^6.9.1",
    "@types/ws": "^8.5.5",
    "@types/mocha": "^10.0.1",
    "@vscode/vsce": "^2.22.0",
    "@vscode/test-electron": "^2.3.9",
    "mocha": "^10.2.0",
    "chai": "^5.1.1",
    "esbuild": "^0.19.5",
    "eslint": "^8.52.0",
    "eslint-config-prettier": "^9.0.0",
    "eslint-plugin-import": "^2.29.0",
    "eslint-plugin-n": "^16.2.0",
    "eslint-plugin-promise": "^6.1.1",
    "ovsx": "^0.8.3",
    "typescript": "^5.2.2"
  }
}<|MERGE_RESOLUTION|>--- conflicted
+++ resolved
@@ -107,56 +107,9 @@
                       "Query Result",
                       "Pdfpc (From Query)"
                     ],
-<<<<<<< HEAD
-                    "enumDescriptions": [
-                        "Formatter is not activated.",
-                        "Use typstyle formatter.",
-                        "Use typstfmt formatter."
-                    ]
-                },
-                "tinymist.formatterPrintWidth": {
-                    "title": "Set formatter's (unsigned) print width",
-                    "description": "Set the print width for the formatter, which is a **soft limit** of characters per line. See [the definition of *Print Width*](https://prettier.io/docs/en/options.html#print-width). Note: this has lower priority than the formatter's specific configurations.",
-                    "type": "number",
-                    "default": 120
-                },
-                "tinymist.syncRepo": {
-                  "type": "string",
-                  "default": "",
-                  "title": "Sync Repository",
-                  "description": "Repository used to synchronize local packages"
-                },
-                "tinymist.previewFeature": {
-                    "title": "Enable preview features",
-                    "description": "Enable or disable preview features of Typst. Note: restarting the editor is required to change this setting.",
-                    "type": "string",
-                    "default": "enable",
-                    "enum": [
-                        "enable",
-                        "disable"
-                    ]
-                },
-                "tinymist.preview.sysInputs": {
-                    "type": "object",
-                    "items": {
-                        "type": "string"
-                    },
-                    "default": {},
-                    "description": "key-value pairs visible through `sys.inputs`, corresponds to `--input` argument of typst cli",
-                    "markdownDeprecationMessage": "The configuration item is ignored. Please see `tinymist.typstExtraArgs` for inputs."
-                },
-                "tinymist.preview.systemFonts": {
-                    "type": "boolean",
-                    "default": true,
-                    "description": "Whether to load system fonts. If disabled, only fonts in `typst-preview.fontPaths` is loaded",
-                    "markdownDeprecationMessage": "The configuration item is ignored. Please use `tinymist.systemFonts` instead."
-                },
-                "tinymist.preview.fontPaths": {
-=======
                     "default": "pdf"
                   },
                   {
->>>>>>> 2df3d16b
                     "type": "array",
                     "description": "The formats to export the document to.",
                     "items": {
@@ -627,133 +580,6 @@
           "meta.brace",
           "markup.math.typst"
         ],
-<<<<<<< HEAD
-        "commands": [
-            {
-                "command": "tinymist.exportCurrentPdf",
-                "title": "Export the currently open file as PDF",
-                "category": "Typst"
-            },
-            {
-                "command": "tinymist.pinMainToCurrent",
-                "title": "Pin the main file to the currently opened document",
-                "category": "Typst"
-            },
-            {
-                "command": "tinymist.unpinMain",
-                "title": "Unpin the main file",
-                "category": "Typst"
-            },
-            {
-                "command": "tinymist.showPdf",
-                "title": "Show the compiled PDF of the currently opened typst file",
-                "category": "Typst",
-                "icon": "$(open-preview)"
-            },
-            {
-                "command": "tinymist.clearCache",
-                "title": "Clear all cached resources",
-                "category": "Typst"
-            },
-            {
-                "command": "tinymist.initTemplate",
-                "title": "Initialize a new Typst project based on a template",
-                "category": "Typst"
-            },
-            {
-                "command": "tinymist.initTemplateInPlace",
-                "title": "Insert the content of template entry in place",
-                "category": "Typst"
-            },
-            {
-                "command": "tinymist.showTemplateGallery",
-                "title": "Show available Typst templates (gallery) for picking up a template to initialize",
-                "category": "Typst"
-            },
-            {
-                "command": "tinymist.createLocalPackage",
-                "title": "Create Typst Local Package",
-                "category": "Typst"
-            },
-            {
-                "command": "tinymist.openLocalPackage",
-                "title": "Open Typst Local Package",
-                "category": "Typst"
-            },
-            {
-                "command": "tinymist.pullSyncRepo",
-                "title": "Pull local packages from remote repository",
-                "category": "Typst"
-            },
-            {
-                "command": "tinymist.typstSync",
-                "title": "Sync local packages from remote repository",
-                "category": "Typst"
-            },
-            {
-                "command": "tinymist.showSummary",
-                "title": "Show current document summary",
-                "category": "Typst"
-            },
-            {
-                "command": "tinymist.showSymbolView",
-                "title": "Show symbol view",
-                "category": "Typst"
-            },
-            {
-                "command": "tinymist.profileCurrentFile",
-                "title": "Profile and visualize execution of the current Typst file",
-                "category": "Typst"
-            },
-            {
-                "command": "typst-preview.preview",
-                "title": "Typst Preview: Preview current file",
-                "description": "Launch typst-preview server",
-                "icon": "$(open-preview)",
-                "when": "resourceLangId == typst && editorTextFocus"
-            },
-            {
-                "command": "typst-preview.browser",
-                "title": "Typst Preview: Preview current file in browser",
-                "description": "Launch typst-preview server and open the preview in your browser",
-                "icon": "$(open-preview)",
-                "when": "resourceLangId == typst && editorTextFocus"
-            },
-            {
-                "command": "typst-preview.preview-slide",
-                "title": "Typst Preview: Preview current file in slide mode",
-                "description": "Launch typst-preview server in slide mode",
-                "icon": "$(open-preview)",
-                "when": "resourceLangId == typst && editorTextFocus"
-            },
-            {
-                "command": "typst-preview.browser-slide",
-                "title": "Typst Preview: Preview current file in browser and slide mode",
-                "description": "Launch typst-preview server in slide mode and open the preview in your browser",
-                "icon": "$(open-preview)",
-                "when": "resourceLangId == typst && editorTextFocus"
-            },
-            {
-                "command": "typst-preview.sync",
-                "title": "Typst Preview: Sync preview with current cursor",
-                "description": "Scroll preview to current cursor position",
-                "icon": "$(sync)",
-                "when": "resourceLangId == typst && editorTextFocus"
-            },
-            {
-                "command": "typst-preview.showLog",
-                "title": "Typst Preview: Show Log",
-                "description": "Show typst-preview log",
-                "icon": "$(list-flat)",
-                "when": "resourceLangId == typst"
-            },
-            {
-                "command": "typst-preview.noteOutline",
-                "title": "Note: Jumping to source location of the outline item doesn't work well if its body doesn't have source location, e.g.\n```\n#let my-heading(h) = heading(h) // will jump to here\n#my-heading(\"Title\") // will not jump to here\n```.\nHence, you may want to use `my-heading[Title]` instead to gain better experience of outline jumping.",
-                "description": "...",
-                "icon": "$(extensions-info-message)"
-            }
-=======
         "unbalancedBracketScopes": [
           "markup.content.brace.typst",
           "markup.raw.block.typst",
@@ -773,7 +599,6 @@
           "meta.expr",
           "meta.brace",
           "markup.math.typst"
->>>>>>> 2df3d16b
         ],
         "unbalancedBracketScopes": [
           "markup.content.brace.typst",
@@ -799,52 +624,6 @@
         }
       }
     ],
-<<<<<<< HEAD
-    "scripts": {
-        "build:frontend": "cd ../../ && yarn build:preview && yarn build:editor-tools",
-        "build:syntax": "cd ../../syntaxes/textmate && yarn run compile && yarn run bundle",
-        "build-base": "esbuild ./src/extension.ts --bundle --outfile=out/extension.js --external:vscode --format=cjs --platform=node --target=node16",
-        "vscode:prepublish": "yarn run build-base -- --minify && yarn run build:frontend && node scripts/postinstall.cjs && node scripts/config-man.cjs",
-        "package": "vsce package --yarn",
-        "compile": "yarn run build-base -- --sourcemap && yarn run build:syntax && yarn run build:frontend && node scripts/postinstall.cjs",
-        "watch": "yarn run build-base -- --sourcemap --watch",
-        "check": "tsc --noEmit",
-        "lint": "eslint ./src --ext .ts",
-        "lint-fix": "eslint ./src --ext .ts --fix",
-        "format-check": "prettier --check .",
-        "format": "prettier --write .",
-        "test": "rimraf test-dist/ && tsc -p tsconfig.test.json && node test-dist/test/runTests.js"
-    },
-    "dependencies": {
-        "vscode-languageclient": "^9.0.0",
-        "vscode-variables": "^0.1.3",
-        "cpr": "^3.0.1",
-        "node-fetch": "^3.3.2",
-        "simple-git": "^3.20.0",
-        "ws": "^8.13.0"
-    },
-    "devDependencies": {
-        "@types/node": "^20.8.10",
-        "@types/vscode": "^1.82.0",
-        "@types/chai": "^4.3.16",
-        "@typescript-eslint/eslint-plugin": "^6.9.1",
-        "@typescript-eslint/parser": "^6.9.1",
-        "@types/ws": "^8.5.5",
-        "@types/mocha": "^10.0.1",
-        "@vscode/vsce": "^2.22.0",
-        "@vscode/test-electron": "^2.3.9",
-        "mocha": "^10.2.0",
-        "chai": "^5.1.1",
-        "esbuild": "^0.19.5",
-        "eslint": "^8.52.0",
-        "eslint-config-prettier": "^9.0.0",
-        "eslint-plugin-import": "^2.29.0",
-        "eslint-plugin-n": "^16.2.0",
-        "eslint-plugin-promise": "^6.1.1",
-        "ovsx": "^0.8.3",
-        "prettier": "^3.0.3",
-        "typescript": "^5.2.2"
-=======
     "semanticTokenTypes": [
       {
         "id": "bool",
@@ -1057,6 +836,16 @@
       {
         "command": "tinymist.openLocalPackage",
         "title": "Open Typst Local Package",
+        "category": "Typst"
+      },
+      {
+        "command": "tinymist.pullSyncRepo",
+        "title": "Pull local packages from remote repository",
+        "category": "Typst"
+      },
+      {
+        "command": "tinymist.typstSync",
+        "title": "Sync local packages from remote repository",
         "category": "Typst"
       },
       {
@@ -1166,7 +955,6 @@
           "group": "navigation"
         }
       ]
->>>>>>> 2df3d16b
     }
   },
   "activationEvents": [
