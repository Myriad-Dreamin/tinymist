{
<<<<<<< HEAD
  "name": "vscode-tinymist",
  "version": "0.12.16-rc1",
=======
  "name": "tinymist",
  "version": "0.12.16",
>>>>>>> c8b6c123
  "description": "An integrated language service for Typst",
  "keywords": [
    "typst",
    "lsp",
    "language-server"
  ],
  "categories": [
    "Programming Languages",
    "Formatters"
  ],
  "repository": {
    "type": "git",
    "url": "https://github.com/Myriad-Dreamin/tinymist.git"
  },
  "displayName": "Tinymist Typst",
  "author": "Myriad-Dreamin",
  "contributors": [
    "Myriad-Dreamin",
    "Nathan Varner"
  ],
  "publisher": "myriad-dreamin",
  "license": "Apache-2.0",
  "engines": {
    "vscode": "^1.82.0"
  },
  "main": "./out/extension.js",
  "icon": "./icons/ti-white.png",
  "contributes": {
    "viewsContainers": {
      "activitybar": [
        {
          "id": "tinymist-activitybar",
          "title": "Tinymist",
          "icon": "./icons/ti.png"
        }
      ]
    },
    "views": {
      "tinymist-activitybar": [
        {
          "id": "tinymist.side-symbol-view",
          "type": "webview",
          "name": "Symbol",
          "when": "ext.tinymistActivated"
        },
        {
          "id": "tinymist.dev-kit",
          "name": "DevKit View",
          "when": "ext.tinymistActivated && ext.tinymistDevKit"
        },
        {
          "id": "tinymist.tool-view",
          "name": "Tool",
          "when": "ext.tinymistActivated"
        },
        {
          "id": "tinymist.package-view",
          "name": "Package",
          "when": "ext.tinymistActivated"
        },
        {
          "id": "tinymist.preview.content-preview",
          "type": "webview",
          "name": "Content",
          "when": "ext.tinymistActivated"
        },
        {
          "id": "tinymist.label-view",
          "name": "Label",
          "when": "ext.tinymistActivated"
        },
        {
          "id": "tinymist.preview.outline",
          "name": "Outline",
          "when": "ext.tinymistActivated"
        }
      ]
    },
    "taskDefinitions": [
      {
        "type": "typst",
        "required": [
          "command"
        ],
        "properties": {
          "command": {
            "type": "string",
            "default": "export",
            "description": "The command to run.",
            "enum": [
              "export"
            ],
            "enumDescriptions": [
              "Export the document to specific format."
            ]
          },
          "export": {
            "type": "object",
            "description": "Arguments for `export` command.",
            "properties": {
              "format": {
                "description": "The format(s) to export the document to. Defaults to `pdf`.",
                "oneOf": [
                  {
                    "type": "string",
                    "description": "The format to export the document to.",
                    "enum": [
                      "pdf",
                      "png",
                      "svg",
                      "html",
                      "markdown",
                      "text",
                      "query",
                      "pdfpc"
                    ],
                    "enumDescriptions": [
                      "PDF",
                      "PNG",
                      "SVG",
                      "HTML",
                      "Markdown",
                      "Plain Text",
                      "Query Result",
                      "Pdfpc (From Query)"
                    ],
                    "default": "pdf"
                  },
                  {
                    "type": "array",
                    "description": "The formats to export the document to.",
                    "items": {
                      "type": "string",
                      "description": "The format to export the document to. Defaults to `pdf`.",
                      "enum": [
                        "pdf",
                        "png",
                        "svg",
                        "html",
                        "markdown",
                        "text",
                        "query",
                        "pdfpc"
                      ],
                      "enumDescriptions": [
                        "PDF",
                        "PNG",
                        "SVG",
                        "HTML",
                        "Markdown",
                        "Plain Text",
                        "Query Result",
                        "Pdfpc (From Query)"
                      ],
                      "default": "pdf"
                    }
                  }
                ]
              },
              "inputPath": {
                "title": "Input path",
                "description": "The path pattern to the entry file (main) for compilation, you can use `$focused`, `$root`, `$dir`, `$name` to do magic configuration, e.g. `$dir/$name` (default) and `$root/target/$dir/$name`. A special value `$focused` is used to point to the currently focused file in the editor.",
                "type": "string",
                "default": "$focused"
              },
              "metadata": {
                "type": "boolean",
                "description": "Whether to generate metadata containing export arguments."
              },
              "pdf.creationTimestamp": {
                "type": [
                  "string"
                ],
                "description": "The unix timestamp of the PDF creation. If not specified, the current time is used."
              },
              "png.ppi": {
                "type": "number",
                "description": "The PPI (pixels per inch) to use for PNG export",
                "default": 144
              },
              "fill": {
                "type": "string",
                "description": "The fill color. Affected formats: `png`",
                "examples": [
                  "white",
                  "#ffffff",
                  "#00000000"
                ]
              },
              "png.fill": {
                "type": "string",
                "description": "The fill color. Affected formats: `png`",
                "examples": [
                  "white",
                  "#ffffff",
                  "#00000000"
                ],
                "default": "white"
              },
              "merged": {
                "type": "boolean",
                "description": "Merge the pages into a single image. Affected formats: `png`, `svg`"
              },
              "svg.merged": {
                "type": "boolean",
                "description": "Merge the pages into a single SVG. Affected formats: `svg`"
              },
              "png.merged": {
                "type": "boolean",
                "description": "Merge the pages into a single PNG. Affected formats: `png`"
              },
              "merged.gap": {
                "type": "string",
                "description": "The gap between the pages when merging **with absolute typst unit**. Affected formats: `png`, `svg`",
                "default": "0pt"
              },
              "svg.merged.gap": {
                "type": "string",
                "description": "The gap between the pages when merging **with absolute typst unit**. Affected formats: `svg`",
                "default": "0pt"
              },
              "png.merged.gap": {
                "type": "string",
                "description": "The gap between the pages when merging **with absolute typst unit**. Affected formats: `png`",
                "default": "0pt"
              },
              "query.format": {
                "type": "string",
                "description": "The format of the query output. Defaults to `json`.",
                "default": "json",
                "enum": [
                  "json",
                  "yaml",
                  "txt"
                ],
                "enumDescriptions": [
                  "JSON",
                  "YAML",
                  "Plain Text if the result is a string, otherwise raises an error. You may specific the field to use for the query with `query.field` and assert that there is only one result with `query.one`."
                ]
              },
              "query.outputExtension": {
                "type": "string",
                "description": "The extension of the query output. Inferring from `query.format` if not specified."
              },
              "query.strict": {
                "type": "boolean",
                "description": "Whether to strictly check the query format. Defaults to `true`."
              },
              "query.pretty": {
                "type": "boolean",
                "description": "Whether to pretty print the query output. Defaults to `true`."
              },
              "query.selector": {
                "type": "string",
                "description": "The selector to use for the query. Must specified if `format`."
              },
              "query.field": {
                "type": "string",
                "description": "The field to use for the query."
              },
              "query.one": {
                "type": "boolean",
                "description": "Whether to only return one result. Defaults to `false`."
              }
            }
          }
        }
      }
    ],
    "configuration": {
      "type": "object",
      "title": "Tinymist Typst LSP",
      "properties": {
        "tinymist.outputPath": {
          "title": "Output path",
          "description": "The path pattern to store Typst artifacts, you can use `$root` or `$dir` or `$name` to do magic configuration, e.g. `$dir/$name` (default) and `$root/target/$dir/$name`.",
          "type": "string",
          "default": ""
        },
        "tinymist.exportPdf": {
          "title": "Export PDF",
          "description": "The extension can export PDFs of your Typst files. This setting controls whether this feature is enabled and how often it runs.",
          "type": "string",
          "default": "never",
          "enum": [
            "never",
            "onSave",
            "onType",
            "onDocumentHasTitle"
          ],
          "enumDescriptions": [
            "Never export PDFs, you will manually run typst.",
            "Export PDFs when you save a file.",
            "Export PDFs as you type in a file.",
            "Export PDFs when a document has a title (and save a file), which is useful to filter out template files."
          ]
        },
        "tinymist.rootPath": {
          "title": "Root path",
          "markdownDescription": "Configure the root for absolute paths in typst. Hint: you can set the rootPath to `-`, so that tinymist will always use parent directory of the file as the root path. Note: for neovim users, if it complains root not found, you must set `require(\"lspconfig\")[\"tinymist\"].setup { root_dir }` as well, see [tinymist#528](https://github.com/Myriad-Dreamin/tinymist/issues/528).",
          "type": [
            "string",
            "null"
          ],
          "default": null
        },
        "tinymist.configureDefaultWordSeparator": {
          "title": "Configure default word separators",
          "description": "Whether to configure default word separators on startup",
          "type": "string",
          "default": "enable",
          "enum": [
            "enable",
            "disable"
          ],
          "enumDescriptions": [
            "Override the default word separators on startup",
            "Do not override the default word separators on startup"
          ]
        },
        "tinymist.semanticTokens": {
          "title": "Semantic tokens mode",
          "description": "Enable or disable semantic tokens (LSP syntax highlighting)",
          "type": "string",
          "default": "enable",
          "enum": [
            "enable",
            "disable"
          ],
          "enumDescriptions": [
            "Use semantic tokens for syntax highlighting",
            "Do not use semantic tokens for syntax highlighting"
          ]
        },
        "tinymist.typingContinueCommentsOnNewline": {
          "title": "Continue Comments on Newline",
          "markdownDescription": "Whether to prefix newlines after comments with the corresponding comment prefix.",
          "type": "boolean",
          "default": true
        },
        "tinymist.onEnterEvent": {
          "title": "Handling on enter events",
          "description": "Enable or disable [experimental/onEnter](https://github.com/rust-lang/rust-analyzer/blob/master/docs/dev/lsp-extensions.md#on-enter) (LSP onEnter feature) to allow automatic insertion of characters on enter, such as `///` for comments. Note: restarting the editor is required to change this setting.",
          "type": "boolean",
          "default": true
        },
        "tinymist.systemFonts": {
          "title": "Whether to load system fonts for Typst compiler",
          "description": "A flag that determines whether to load system fonts for Typst compiler, which is useful for ensuring reproducible compilation. If set to null or not set, the extension will use the default behavior of the Typst compiler. Note: You need to restart LSP to change this options. ",
          "type": "boolean",
          "default": true
        },
        "tinymist.fontPaths": {
          "title": "Font paths for Typst compiler",
          "description": "A list of file or directory path to fonts. Note: The configuration source in higher priority will **override** the configuration source in lower priority. The order of precedence is: Configuration `tinymist.fontPaths` > Configuration `tinymist.typstExtraArgs.fontPaths` > LSP's CLI Argument `--font-path` > The environment variable `TYPST_FONT_PATHS` (a path list separated by `;` (on Windows) or `:` (Otherwise)). Note: If the path to fonts is a relative path, it will be resolved based on the root directory. Note: In VSCode, you can use VSCode variables in the path, e.g. `${workspaceFolder}/fonts`.",
          "type": [
            "array",
            "null"
          ],
          "default": null
        },
        "tinymist.compileStatus": {
          "title": "Show/Report compilation status",
          "description": "In VSCode, enable compile status meaning that the extension will show the compilation status in the status bar. Since Neovim and Helix don't have a such feature, it is disabled by default at the language server label.",
          "type": "string",
          "default": "enable",
          "enum": [
            "enable",
            "disable"
          ]
        },
        "tinymist.typstExtraArgs": {
          "title": "Specifies the arguments for Typst as same as typst-cli",
          "description": "You can pass any arguments as you like, and we will try to follow behaviors of the **same version** of typst-cli. Note: the arguments may be overridden by other settings. For example, `--font-path` will be overridden by `tinymist.fontPaths`.",
          "type": "array",
          "items": {
            "type": "string",
            "title": "arguments in order",
            "description": "The arguments for Typst as same as typst-cli."
          },
          "default": []
        },
        "tinymist.serverPath": {
          "title": "Path to server executable",
          "description": "The extension can use a local tinymist executable instead of the one bundled with the extension. This setting controls the path to the executable. The string \"tinymist\" means look up Tinymist in PATH.",
          "type": [
            "string",
            "null"
          ],
          "default": null
        },
        "tinymist.trace.server": {
          "scope": "window",
          "type": "string",
          "enum": [
            "off",
            "messages",
            "verbose"
          ],
          "default": "off",
          "description": "Traces the communication between VS Code and the language server."
        },
        "tinymist.formatterMode": {
          "title": "Enable Experimental Formatter",
          "description": "The extension can format Typst files using typstfmt or typstyle.",
          "type": "string",
          "default": "disable",
          "enum": [
            "disable",
            "typstyle",
            "typstfmt"
          ],
          "enumDescriptions": [
            "Formatter is not activated.",
            "Use typstyle formatter.",
            "Use typstfmt formatter."
          ]
        },
        "tinymist.formatterPrintWidth": {
          "title": "Set formatter's (unsigned) print width",
          "description": "Set the print width for the formatter, which is a **soft limit** of characters per line. See [the definition of *Print Width*](https://prettier.io/docs/en/options.html#print-width). Note: this has lower priority than the formatter's specific configurations.",
          "type": "number",
          "default": 120
        },
        "tinymist.showExportFileIn": {
          "title": "(Experimental) Show Exported Files in Some Place",
          "description": "Configures way of opening exported files, e.g. inside of editor tabs or using system application.",
          "anyOf": [
            {
              "type": "string",
              "description": "For all kind of files.",
              "enum": [
                "editorTab",
                "systemDefault"
              ],
              "default": "editorTab",
              "enumDescriptions": [
                "Show the exported files in editor tabs.",
                "Show the exported files by system default application."
              ]
            }
          ]
        },
        "tinymist.dragAndDrop": {
          "title": "Drag and drop",
          "description": "Whether to handle drag-and-drop of resources into the editing typst document. Note: restarting the editor is required to change this setting.",
          "type": "string",
          "default": "enable",
          "enum": [
            "enable",
            "disable"
          ]
        },
        "tinymist.renderDocs": {
          "title": "(Experimental) Render Docs",
          "description": "(Experimental) Whether to render typst elements in (hover) docs. In VS Code, when this feature is enabled, tinymist will store rendered results in the filesystem's temporary storage to show them in the hover content. Note: Please disable this feature if the editor doesn't support/handle image previewing in docs.",
          "type": "string",
          "default": "enable",
          "enum": [
            "enable",
            "disable"
          ]
        },
        "tinymist.completion.triggerOnSnippetPlaceholders": {
          "title": "Trigger LSP Completion on Snippet Placeholders",
          "markdownDescription": "Whether to trigger completions on arguments (placeholders) of snippets. For example, `box` will be completed to `box(|)`, and server will request the editor (lsp client) to request completion after moving cursor to the placeholder in the snippet. Note: this has no effect if the editor doesn't support `editor.action.triggerSuggest` or `tinymist.triggerSuggestAndParameterHints` command. Hint: Restarting the editor is required to change this setting.",
          "type": "boolean",
          "default": false
        },
        "tinymist.completion.postfix": {
          "title": "Enable Postfix Code Completion",
          "markdownDescription": "Whether to enable postfix code completion. For example, `[A].box|` will be completed to `box[A]|`. Hint: Restarting the editor is required to change this setting.",
          "type": "boolean",
          "default": true
        },
        "tinymist.completion.postfixUfcs": {
          "title": "Completion: Convert Field Access to Call",
          "markdownDescription": "Whether to enable UFCS-style completion. For example, `[A].box|` will be completed to `box[A]|`. Hint: Restarting the editor is required to change this setting.",
          "type": "boolean",
          "default": true
        },
        "tinymist.completion.postfixUfcsLeft": {
          "title": "Completion: Convert Field Access to Call (Left Variant)",
          "markdownDescription": "Whether to enable left-variant UFCS-style completion. For example, `[A].table|` will be completed to `table(|)[A]`. Hint: Restarting the editor is required to change this setting.",
          "type": "boolean",
          "default": true
        },
        "tinymist.completion.postfixUfcsRight": {
          "title": "Completion: Convert Field Access to Call (Right Variant)",
          "description": "Whether to enable right-variant UFCS-style completion. For example, `[A].table|` will be completed to `table([A], |)`. Hint: Restarting the editor is required to change this setting.",
          "type": "boolean",
          "default": true
        },
        "tinymist.previewFeature": {
          "title": "Enable preview features",
          "description": "Enable or disable preview features of Typst. Note: restarting the editor is required to change this setting.",
          "type": "string",
          "default": "enable",
          "enum": [
            "enable",
            "disable"
          ]
        },
        "tinymist.preview.sysInputs": {
          "type": "object",
          "items": {
            "type": "string"
          },
          "default": {},
          "description": "key-value pairs visible through `sys.inputs`, corresponds to `--input` argument of typst cli",
          "markdownDeprecationMessage": "The configuration item is ignored. Please see `tinymist.typstExtraArgs` for inputs."
        },
        "tinymist.preview.systemFonts": {
          "type": "boolean",
          "default": true,
          "description": "Whether to load system fonts. If disabled, only fonts in `typst-preview.fontPaths` is loaded",
          "markdownDeprecationMessage": "The configuration item is ignored. Please use `tinymist.systemFonts` instead."
        },
        "tinymist.preview.fontPaths": {
          "type": "array",
          "items": {
            "type": "string",
            "title": "Font path",
            "description": "Absolute path to a directory or file containing font assets."
          },
          "default": [],
          "description": "List of *additional* paths to font assets used by typst-preview.",
          "markdownDeprecationMessage": "The configuration item is ignored. Please use `tinymist.fontPaths` instead."
        },
        "tinymist.preview.refresh": {
          "title": "Refresh preview",
          "description": "Refresh preview when the document is saved or when the document is changed",
          "type": "string",
          "enum": [
            "onSave",
            "onType"
          ],
          "default": "onType",
          "enumDescriptions": [
            "Refresh preview on save",
            "Refresh preview on type"
          ]
        },
        "tinymist.preview.scrollSync": {
          "description": "Configure scroll sync mode.",
          "type": "string",
          "enum": [
            "never",
            "onSelectionChangeByMouse",
            "onSelectionChange"
          ],
          "default": "onSelectionChangeByMouse",
          "enumDescriptions": [
            "Disable automatic scroll sync",
            "Scroll preview to current cursor position when selection changes by mouse",
            "Scroll preview to current cursor position when selection changes by mouse or keyboard (any source)"
          ]
        },
        "tinymist.preview.partialRendering": {
          "description": "Only render visible part of the document. This can improve performance but still being experimental.",
          "type": "boolean",
          "default": true
        },
        "tinymist.preview.invertColors": {
          "description": "Invert colors of the preview (useful for dark themes without cost). Please note you could see the origin colors when you hover elements in the preview. It is also possible to specify strategy to each element kind by an object map in JSON format.",
          "anyOf": [
            {
              "type": "string",
              "description": "Specify a strategy for all elements in the preview.",
              "enum": [
                "never",
                "auto",
                "always"
              ],
              "default": "never",
              "enumDescriptions": [
                "Disable color inversion of the preview",
                "Invert colors smartly by detecting dark/light themes in browser environment or by `typst query` your document",
                "Always invert colors of the preview"
              ]
            },
            {
              "type": "object",
              "description": "Specify strategies for each element kind",
              "default": {},
              "properties": {
                "rest": {
                  "type": "string",
                  "enum": [
                    "never",
                    "auto",
                    "always"
                  ],
                  "description": "Specify a strategy for rest elements in the preview",
                  "default": "never",
                  "enumDescriptions": [
                    "Disable color inversion of the preview",
                    "Invert colors smartly by detecting dark/light themes in browser environment or by `typst query` your document",
                    "Always invert colors of the preview"
                  ]
                },
                "image": {
                  "type": "string",
                  "enum": [
                    "never",
                    "auto",
                    "always"
                  ],
                  "description": "Specify a strategy for images in the preview",
                  "default": "never",
                  "enumDescriptions": [
                    "Disable color inversion of the preview",
                    "Invert colors smartly by detecting dark/light themes in browser environment or by `typst query` your document",
                    "Always invert colors of the preview"
                  ]
                }
              }
            }
          ]
        },
        "tinymist.preview.cursorIndicator": {
          "description": "(Experimental) Show typst cursor indicator in preview.",
          "type": "boolean",
          "default": false
        },
        "tinymist.preview.pinPreviewFile": {
          "description": "Declare current previewing file as entrypoint for typst-lsp or tinymist. This will make typst-lsp or tinymist to use this file as entrypoint instead of the file opened in vscode. This can improve diagnostics messages and auto completion but still being experimental.",
          "type": "boolean",
          "default": false,
          "markdownDeprecationMessage": "This setting is deprecated and no longer needed. The extension will always pin the previewed file as the entrypoint for the language server."
        }
      }
    },
    "configurationDefaults": {
      "[typst]": {
        "editor.wordWrap": "on",
        "editor.wordSeparators": "`~!@#$%^&*()=+[{]}\\|;:'\",.<>/?",
        "editor.semanticHighlighting.enabled": true,
        "editor.tabSize": 2,
        "editor.inlayHints.enabled": "off"
      },
      "[typst-code]": {
        "editor.wordWrap": "on",
        "editor.wordSeparators": "`~!@#$%^&*()=+[{]}\\|;:'\",.<>/?",
        "editor.semanticHighlighting.enabled": true,
        "editor.tabSize": 2,
        "editor.inlayHints.enabled": "off"
      }
    },
    "languages": [
      {
        "id": "typst",
        "configuration": "./syntaxes/language-configuration.json",
        "extensions": [
          ".typ"
        ],
        "aliases": [
          "Typst",
          "typst",
          "typ"
        ],
        "icon": {
          "light": "./icons/typst-small.png",
          "dark": "./icons/typst-small.png"
        }
      },
      {
        "id": "typst-code",
        "configuration": "./syntaxes/language-configuration.json",
        "extensions": [
          ".typc"
        ],
        "aliases": [
          "Typst (Code Mode)",
          "typc"
        ],
        "icon": {
          "light": "./icons/typst-small.png",
          "dark": "./icons/typst-small.png"
        }
      },
      {
        "id": "typst-markdown-injection"
      }
    ],
    "grammars": [
      {
        "language": "typst",
        "scopeName": "source.typst",
        "path": "./out/typst.tmLanguage.json",
        "balancedBracketScopes": [
          "meta.expr",
          "meta.brace",
          "markup.math.typst"
        ],
        "unbalancedBracketScopes": [
          "markup.content.brace.typst",
          "markup.raw.block.typst",
          "markup.raw.inline.typst",
          "string.other.label.typst",
          "string.quoted.double.typst",
          "constant.character.escape",
          "comment.block.typst",
          "comment.line.double-slash.typst"
        ]
      },
      {
        "language": "typst-code",
        "scopeName": "source.typst-code",
        "path": "./out/typst-code.tmLanguage.json",
        "balancedBracketScopes": [
          "meta.expr",
          "meta.brace",
          "markup.math.typst"
        ],
        "unbalancedBracketScopes": [
          "markup.content.brace.typst",
          "markup.raw.block.typst",
          "markup.raw.inline.typst",
          "string.other.label.typst",
          "string.quoted.double.typst",
          "constant.character.escape",
          "comment.block.typst",
          "comment.line.double-slash.typst"
        ]
      },
      {
        "language": "typst-markdown-injection",
        "scopeName": "markdown.typst.codeblock",
        "path": "./syntaxes/typst-markdown-injection.json",
        "injectTo": [
          "text.html.markdown"
        ],
        "embeddedLanguages": {
          "meta.embedded.block.typst": "typst",
          "meta.embedded.block.typst-code": "typst-code"
        }
      }
    ],
    "semanticTokenTypes": [
      {
        "id": "bool",
        "description": "A boolean literal"
      },
      {
        "id": "punct",
        "description": "Punctuation in code"
      },
      {
        "id": "escape",
        "description": "Escape sequence"
      },
      {
        "id": "link",
        "description": "Hyperlink"
      },
      {
        "id": "raw",
        "description": "Raw text"
      },
      {
        "id": "label",
        "description": "Label"
      },
      {
        "id": "ref",
        "description": "Reference to a label"
      },
      {
        "id": "heading",
        "description": "Heading"
      },
      {
        "id": "marker",
        "description": "List, enum, or term list marker"
      },
      {
        "id": "term",
        "description": "Term in a term list"
      },
      {
        "id": "delim",
        "description": "Delimiter of a different type of markup"
      },
      {
        "id": "pol",
        "description": "Interpolated variable"
      },
      {
        "id": "error",
        "description": "Syntax error"
      },
      {
        "id": "text",
        "description": "Text"
      }
    ],
    "semanticTokenModifiers": [
      {
        "id": "math",
        "description": "Math mode markup"
      },
      {
        "id": "strong",
        "description": "Strong (usually bolded) text"
      },
      {
        "id": "emph",
        "description": "Emphasized (usually italicized) text"
      }
    ],
    "semanticTokenScopes": [
      {
        "language": "typst",
        "scopes": {
          "*.strong.emph": [
            "markup.bold.typst markup.italic.typst"
          ],
          "*.strong": [
            "markup.bold.typst"
          ],
          "*.emph": [
            "markup.italic.typst"
          ],
          "*.math": [
            "markup.math.typst"
          ],
          "bool": [
            "constant.language.boolean.typst"
          ],
          "punct": [
            "punctuation.typst",
            "punctuation.definition.typst"
          ],
          "escape": [
            "constant.character.escape.typst",
            "keyword.operator.typst",
            "punctuation.definition.typst"
          ],
          "link": [
            "markup.underline.link.typst"
          ],
          "raw": [
            "markup.other.raw.typst"
          ],
          "delim.math": [
            "punctuation.definition.math.typst",
            "punctuation.definition.string.end.math.typst",
            "string.quoted.other.typst"
          ],
          "operator.math": [
            "keyword.operator.math.typst"
          ],
          "heading": [
            "markup.heading.typst"
          ],
          "marker": [
            "markup.list.typst punctuation.definition.list.begin.typst",
            "markup.list.typst",
            "punctuation.definition.list.begin.typst"
          ],
          "term": [
            "markup.list.term.typst",
            "markup.bold.term.typst"
          ],
          "label": [
            "string.other.link.title.typst",
            "entity.name.label.typst",
            "meta.link.inline.typst",
            "markup.underline.link.typst"
          ],
          "ref": [
            "string.other.link.typst",
            "markup.other.reference.typst",
            "entity.name.label.typst",
            "meta.link.inline.typst",
            "markup.underline.link.typst"
          ],
          "pol": [
            "meta.interpolation.typst",
            "variable.typst"
          ],
          "error": [
            "invalid.typst"
          ]
        }
      }
    ],
    "commands": [
      {
        "command": "tinymist.exportCurrentPdf",
        "title": "Export the Opened File as PDF",
        "category": "Typst"
      },
      {
        "command": "tinymist.pinMainToCurrent",
        "title": "Pin the Main file to the Opening Document",
        "category": "Typst"
      },
      {
        "command": "tinymist.unpinMain",
        "title": "Unpin the main file",
        "category": "Typst"
      },
      {
        "command": "tinymist.showPdf",
        "title": "Show exported PDF",
        "category": "Typst",
        "icon": "$(file-pdf)"
      },
      {
        "command": "tinymist.copyAnsiHighlight",
        "title": "Copy as ANSI Code",
        "category": "Typst"
      },
      {
        "command": "tinymist.showLog",
        "title": "Tinymist: Show Log",
        "description": "Show log of the language server",
        "category": "Typst",
        "icon": "$(list-flat)"
      },
      {
        "command": "tinymist.restartServer",
        "title": "Restart server",
        "category": "Typst"
      },
      {
        "command": "tinymist.clearCache",
        "title": "Clear all Cached Resources",
        "category": "Typst"
      },
      {
        "command": "tinymist.initTemplate",
        "title": "Initialize a New Typst Project based on a Template",
        "category": "Typst"
      },
      {
        "command": "tinymist.initTemplateInPlace",
        "title": "Insert the Content of Template Entry in Place",
        "category": "Typst"
      },
      {
        "command": "tinymist.showTemplateGallery",
        "title": "Show Available Typst Templates (Gallery) for Picking up a Template to Initialize",
        "category": "Typst"
      },
      {
        "command": "tinymist.createLocalPackage",
        "title": "Create Typst Local Package",
        "category": "Typst"
      },
      {
        "command": "tinymist.openLocalPackage",
        "title": "Open Typst Local Package",
        "category": "Typst"
      },
      {
        "command": "tinymist.showSummary",
        "title": "Show current document summary",
        "category": "Typst"
      },
      {
        "command": "tinymist.showSymbolView",
        "title": "Show Symbol View",
        "category": "Typst"
      },
      {
        "command": "tinymist.showFontView",
        "title": "Show Font View",
        "category": "Typst"
      },
      {
        "command": "tinymist.profileCurrentFile",
        "title": "Profile and visualize execution of the current Typst file",
        "category": "Typst"
      },
      {
        "command": "tinymist.syncLabel",
        "title": "Scan workspace and collect all labels again",
        "icon": "$(extensions-sync-enabled)",
        "category": "Typst"
      },
      {
        "command": "typst-preview.preview",
        "title": "Typst Preview: Preview Opened File",
        "description": "Launch typst-preview server",
        "icon": "$(open-preview)",
        "when": "resourceLangId == typst && editorTextFocus"
      },
      {
        "command": "typst-preview.browser",
        "title": "Typst Preview: Preview Opened File in Browser",
        "description": "Launch typst-preview server and open the preview in your browser",
        "icon": "$(open-preview)",
        "when": "resourceLangId == typst && editorTextFocus"
      },
      {
        "command": "typst-preview.preview-slide",
        "title": "Typst Preview: Preview Opened File in Slide Mode",
        "description": "Launch typst-preview server in slide mode",
        "icon": "$(open-preview)",
        "when": "resourceLangId == typst && editorTextFocus"
      },
      {
        "command": "typst-preview.browser-slide",
        "title": "Typst Preview: Preview Opened file in Browser and Slide Mode",
        "description": "Launch typst-preview server in slide mode and open the preview in your browser",
        "icon": "$(open-preview)",
        "when": "resourceLangId == typst && editorTextFocus"
      },
      {
        "command": "typst-preview.sync",
        "title": "Typst Preview: Sync Preview with Current Cursor",
        "description": "Scroll preview to current cursor position",
        "icon": "$(sync)",
        "when": "resourceLangId == typst && editorTextFocus"
      },
      {
        "command": "typst-preview.noteOutline",
        "title": "Note: Jumping to source location of the outline item doesn't work well if its body doesn't have source location, e.g.\n```\n#let my-heading(h) = heading(h) // will jump to here\n#my-heading(\"Title\") // will not jump to here\n```.\nHence, you may want to use `my-heading[Title]` instead to gain better experience of outline jumping.",
        "description": "...",
        "icon": "$(extensions-info-message)"
      }
    ],
    "keybindings": [
      {
        "command": "tinymist.onEnter",
        "key": "enter",
        "when": "editorTextFocus && !editorReadonly && editorLangId == typst && !suggestWidgetVisible && !editorHasMultipleSelections && vim.mode != 'Normal' && vim.mode != 'Visual' && vim.mode != 'VisualBlock' && vim.mode != 'VisualLine' && vim.mode != 'SearchInProgressMode' && vim.mode != 'CommandlineInProgress' && vim.mode != 'Replace' && vim.mode != 'EasyMotionMode' && vim.mode != 'EasyMotionInputMode' && vim.mode != 'SurroundInputMode'"
      },
      {
        "command": "typst-preview.preview",
        "key": "ctrl+k v",
        "mac": "cmd+k v",
        "when": "editorLangId == typst"
      }
    ],
    "menus": {
      "commandPalette": [
        {
          "command": "tinymist.exportCurrentPdf",
          "when": "editorLangId == typst"
        },
        {
          "command": "tinymist.clearCache",
          "when": "editorLangId == typst"
        },
        {
          "command": "tinymist.restartServer",
          "when": "ext.tinymistActivated"
        }
      ],
      "editor/title": [
        {
          "command": "tinymist.showPdf",
          "when": "resourceLangId == typst && editorTextFocus",
          "group": "navigation"
        },
        {
          "command": "typst-preview.preview",
          "when": "resourceLangId == typst",
          "group": "navigation"
        }
      ],
      "editor/context": [
        {
          "command": "tinymist.copyAnsiHighlight",
          "when": "resourceLangId == typst && editorTextFocus",
          "group": "9_cutcopypaste"
        }
      ],
      "view/title": [
        {
          "command": "typst-preview.noteOutline",
          "when": "view == tinymist.preview.outline",
          "group": "navigation"
        },
        {
          "command": "tinymist.syncLabel",
          "when": "view == tinymist.label-view",
          "group": "navigation"
        }
      ]
    }
  },
  "activationEvents": [
    "onWebviewPanel:typst-preview"
  ],
  "scripts": {
    "build:frontend": "cd ../../ && yarn build:preview && yarn build:editor-tools",
    "build:syntax": "cd ../../syntaxes/textmate && yarn run compile && yarn run bundle",
    "build-base": "esbuild ./src/extension.ts --bundle --outfile=out/extension.js --external:vscode --format=cjs --platform=node --target=node16",
    "vscode:prepublish": "yarn run build-base -- --minify && yarn run build:frontend && node scripts/check-version.mjs && node scripts/postinstall.cjs && node scripts/config-man.cjs",
    "package": "vsce package --yarn",
    "compile": "yarn run build-base -- --sourcemap && yarn run build:syntax && yarn run build:frontend && node scripts/postinstall.cjs",
    "watch": "yarn run build-base -- --sourcemap --watch",
    "check": "tsc --noEmit",
    "lint": "eslint ./src --ext .ts",
    "lint-fix": "eslint ./src --ext .ts --fix",
    "format-check": "prettier --check .",
    "format": "prettier --write .",
    "test": "rimraf test-dist/ && tsc -p tsconfig.test.json && node test-dist/test/runTests.js"
  },
  "dependencies": {
    "vscode-languageclient": "^9.0.0",
    "cpr": "^3.0.1",
    "node-fetch": "^3.3.2",
    "ws": "^8.13.0"
  },
  "devDependencies": {
    "@types/node": "^20.8.10",
    "@types/vscode": "^1.82.0",
    "@types/chai": "^4.3.16",
    "@typescript-eslint/eslint-plugin": "^6.9.1",
    "@typescript-eslint/parser": "^6.9.1",
    "@types/ws": "^8.5.5",
    "@types/mocha": "^10.0.1",
    "@vscode/vsce": "^2.22.0",
    "@vscode/test-electron": "^2.3.9",
    "mocha": "^10.2.0",
    "chai": "^5.1.1",
    "esbuild": "^0.19.5",
    "eslint": "^8.52.0",
    "eslint-config-prettier": "^9.0.0",
    "eslint-plugin-import": "^2.29.0",
    "eslint-plugin-n": "^16.2.0",
    "eslint-plugin-promise": "^6.1.1",
    "ovsx": "^0.8.3",
    "typescript": "^5.2.2"
  }
}<|MERGE_RESOLUTION|>--- conflicted
+++ resolved
@@ -1,11 +1,6 @@
 {
-<<<<<<< HEAD
   "name": "vscode-tinymist",
-  "version": "0.12.16-rc1",
-=======
-  "name": "tinymist",
   "version": "0.12.16",
->>>>>>> c8b6c123
   "description": "An integrated language service for Typst",
   "keywords": [
     "typst",
