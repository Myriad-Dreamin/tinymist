--- conflicted
+++ resolved
@@ -87,287 +87,6 @@
             "Export PDFs when a document has a title (and save a file), which is useful to filter out template files."
           ]
         },
-<<<<<<< HEAD
-        "configuration": {
-            "type": "object",
-            "title": "Tinymist Typst LSP",
-            "properties": {
-                "tinymist.outputPath": {
-                    "title": "Output path",
-                    "description": "The path pattern to store Typst artifacts, you can use `$root` or `$dir` or `$name` to do magic configuration, e.g. `$dir/$name` (default) and `$root/target/$dir/$name`.",
-                    "type": "string",
-                    "default": ""
-                },
-                "tinymist.exportPdf": {
-                    "title": "Export PDF",
-                    "description": "The extension can export PDFs of your Typst files. This setting controls whether this feature is enabled and how often it runs.",
-                    "type": "string",
-                    "default": "never",
-                    "enum": [
-                        "never",
-                        "onSave",
-                        "onType",
-                        "onDocumentHasTitle"
-                    ],
-                    "enumDescriptions": [
-                        "Never export PDFs, you will manually run typst.",
-                        "Export PDFs when you save a file.",
-                        "Export PDFs as you type in a file.",
-                        "Export PDFs when a document has a title (and save a file), which is useful to filter out template files."
-                    ]
-                },
-                "tinymist.rootPath": {
-                    "title": "Root path",
-                    "description": "Configure the root for absolute paths in typst. Hint: you can set the rootPath to `-`, so that tinymist will always use parent directory of the file as the root path.",
-                    "type": [
-                        "string",
-                        "null"
-                    ],
-                    "default": null
-                },
-                "tinymist.semanticTokens": {
-                    "title": "Semantic tokens mode",
-                    "description": "Enable or disable semantic tokens (LSP syntax highlighting)",
-                    "type": "string",
-                    "default": "enable",
-                    "enum": [
-                        "enable",
-                        "disable"
-                    ],
-                    "enumDescriptions": [
-                        "Use semantic tokens for syntax highlighting",
-                        "Do not use semantic tokens for syntax highlighting"
-                    ]
-                },
-                "tinymist.onEnterEvent": {
-                    "title": "Handling on enter events",
-                    "description": "Enable or disable [experimental/onEnter](https://github.com/rust-lang/rust-analyzer/blob/master/docs/dev/lsp-extensions.md#on-enter) (LSP onEnter feature) to allow automatic insertion of characters on enter, such as `///` for comments. Note: restarting the editor is required to change this setting.",
-                    "type": "boolean",
-                    "default": true
-                },
-                "tinymist.systemFonts": {
-                    "title": "Whether to load system fonts for Typst compiler",
-                    "description": "A flag that determines whether to load system fonts for Typst compiler, which is useful for ensuring reproducible compilation. If set to null or not set, the extension will use the default behavior of the Typst compiler. Note: You need to restart LSP to change this options. ",
-                    "type": "boolean",
-                    "default": true
-                },
-                "tinymist.fontPaths": {
-                    "title": "Font paths for Typst compiler",
-                    "description": "A list of file or directory path to fonts. Note: The configuration source in higher priority will **override** the configuration source in lower priority. The order of precedence is: Configuration `tinymist.fontPaths` > Configuration `tinymist.typstExtraArgs.fontPaths` > LSP's CLI Argument `--font-path` > The environment variable `TYPST_FONT_PATHS` (a path list separated by `;` (on Windows) or `:` (Otherwise)). Note: If the path to fonts is a relative path, it will be resolved based on the root directory. Note: In VSCode, you can use VSCode variables in the path, e.g. `${workspaceFolder}/fonts`.",
-                    "type": [
-                        "array",
-                        "null"
-                    ],
-                    "default": null
-                },
-                "tinymist.compileStatus": {
-                    "title": "Show/Report compilation status",
-                    "description": "In VSCode, enable compile status meaning that the extension will show the compilation status in the status bar. Since Neovim and Helix don't have a such feature, it is disabled by default at the language server label.",
-                    "type": "string",
-                    "default": "enable",
-                    "enum": [
-                        "enable",
-                        "disable"
-                    ]
-                },
-                "tinymist.typstExtraArgs": {
-                    "title": "Specifies the arguments for Typst as same as typst-cli",
-                    "description": "You can pass any arguments as you like, and we will try to follow behaviors of the **same version** of typst-cli. Note: the arguments may be overridden by other settings. For example, `--font-path` will be overridden by `tinymist.fontPaths`.",
-                    "type": "array",
-                    "items": {
-                        "type": "string",
-                        "title": "arguments in order",
-                        "description": "The arguments for Typst as same as typst-cli."
-                    },
-                    "default": []
-                },
-                "tinymist.serverPath": {
-                    "title": "Path to server executable",
-                    "description": "The extension can use a local tinymist executable instead of the one bundled with the extension. This setting controls the path to the executable.",
-                    "type": [
-                        "string",
-                        "null"
-                    ],
-                    "default": null
-                },
-                "tinymist.trace.server": {
-                    "scope": "window",
-                    "type": "string",
-                    "enum": [
-                        "off",
-                        "messages",
-                        "verbose"
-                    ],
-                    "default": "off",
-                    "description": "Traces the communication between VS Code and the language server."
-                },
-                "tinymist.formatterMode": {
-                    "title": "Enable Experimental Formatter",
-                    "description": "The extension can format Typst files using typstfmt or typstyle.",
-                    "type": "string",
-                    "default": "disable",
-                    "enum": [
-                        "disable",
-                        "typstyle",
-                        "typstfmt"
-                    ],
-                    "enumDescriptions": [
-                        "Formatter is not activated.",
-                        "Use typstyle formatter.",
-                        "Use typstfmt formatter."
-                    ]
-                },
-                "tinymist.formatterPrintWidth": {
-                    "title": "Set formatter's (unsigned) print width",
-                    "description": "Set the print width for the formatter, which is a **soft limit** of characters per line. See [the definition of *Print Width*](https://prettier.io/docs/en/options.html#print-width). Note: this has lower priority than the formatter's specific configurations.",
-                    "type": "number",
-                    "default": 120
-                },
-                "tinymist.previewFeature": {
-                    "title": "Enable preview features",
-                    "description": "Enable or disable preview features of Typst. Note: restarting the editor is required to change this setting.",
-                    "type": "string",
-                    "default": "enable",
-                    "enum": [
-                        "enable",
-                        "disable"
-                    ]
-                },
-                "tinymist.preview.sysInputs": {
-                    "type": "object",
-                    "items": {
-                        "type": "string"
-                    },
-                    "default": {},
-                    "description": "key-value pairs visible through `sys.inputs`, corresponds to `--input` argument of typst cli",
-                    "markdownDeprecationMessage": "The configuration item is ignored. Please see `tinymist.typstExtraArgs` for inputs."
-                },
-                "tinymist.preview.systemFonts": {
-                    "type": "boolean",
-                    "default": true,
-                    "description": "Whether to load system fonts. If disabled, only fonts in `typst-preview.fontPaths` is loaded",
-                    "markdownDeprecationMessage": "The configuration item is ignored. Please use `tinymist.systemFonts` instead."
-                },
-                "tinymist.preview.fontPaths": {
-                    "type": "array",
-                    "items": {
-                        "type": "string",
-                        "title": "Font path",
-                        "description": "Absolute path to a directory or file containing font assets."
-                    },
-                    "default": [],
-                    "description": "List of *additional* paths to font assets used by typst-preview.",
-                    "markdownDeprecationMessage": "The configuration item is ignored. Please use `tinymist.fontPaths` instead."
-                },
-                "tinymist.preview.refresh": {
-                    "title": "Refresh preview",
-                    "description": "Refresh preview when the document is saved or when the document is changed",
-                    "type": "string",
-                    "enum": [
-                        "onSave",
-                        "onType"
-                    ],
-                    "default": "onType",
-                    "enumDescriptions": [
-                        "Refresh preview on save",
-                        "Refresh preview on type"
-                    ]
-                },
-                "tinymist.preview.scrollSync": {
-                    "description": "Configure scroll sync mode.",
-                    "type": "string",
-                    "enum": [
-                        "never",
-                        "onSelectionChangeByMouse",
-                        "onSelectionChange"
-                    ],
-                    "default": "onSelectionChangeByMouse",
-                    "enumDescriptions": [
-                        "Disable automatic scroll sync",
-                        "Scroll preview to current cursor position when selection changes by mouse",
-                        "Scroll preview to current cursor position when selection changes by mouse or keyboard (any source)"
-                    ]
-                },
-                "tinymist.preview.partialRendering": {
-                    "description": "Only render visible part of the document. This can improve performance but still being experimental.",
-                    "type": "boolean",
-                    "default": true
-                },
-                "tinymist.preview.invertColors": {
-                    "description": "Invert colors of the preview (useful for dark themes without cost). Please note you could see the origin colors when you hover elements in the preview. It is also possible to specify strategy to each element kind by an object map in JSON format.",
-                    "anyOf": [
-                        {
-                            "type": "string",
-                            "description": "Specify a strategy for all elements in the preview.",
-                            "enum": [
-                                "never",
-                                "auto",
-                                "always"
-                            ],
-                            "default": "never",
-                            "enumDescriptions": [
-                                "Disable color inversion of the preview",
-                                "Invert colors smartly by detecting dark/light themes in browser environment or by `typst query` your document",
-                                "Always invert colors of the preview"
-                            ]
-                        },
-                        {
-                            "type": "object",
-                            "description": "Specify strategies for each element kind",
-                            "default": {},
-                            "properties": {
-                                "rest": {
-                                    "type": "string",
-                                    "enum": [
-                                        "never",
-                                        "auto",
-                                        "always"
-                                    ],
-                                    "description": "Specify a strategy for rest elements in the preview",
-                                    "default": "never",
-                                    "enumDescriptions": [
-                                        "Disable color inversion of the preview",
-                                        "Invert colors smartly by detecting dark/light themes in browser environment or by `typst query` your document",
-                                        "Always invert colors of the preview"
-                                    ]
-                                },
-                                "image": {
-                                    "type": "string",
-                                    "enum": [
-                                        "never",
-                                        "auto",
-                                        "always"
-                                    ],
-                                    "description": "Specify a strategy for images in the preview",
-                                    "default": "never",
-                                    "enumDescriptions": [
-                                        "Disable color inversion of the preview",
-                                        "Invert colors smartly by detecting dark/light themes in browser environment or by `typst query` your document",
-                                        "Always invert colors of the preview"
-                                    ]
-                                }
-                            }
-                        }
-                    ]
-                },
-                "tinymist.preview.cursorIndicator": {
-                    "description": "(Experimental) Show typst cursor indicator in preview.",
-                    "type": "boolean",
-                    "default": false
-                },
-                "tinymist.preview.showInActivityBar": {
-                    "description": "(Experimental) Show a preview panel in activity bar.",
-                    "type": "boolean",
-                    "default": false
-                },
-                "tinymist.preview.pinPreviewFile": {
-                    "description": "Declare current previewing file as entrypoint for typst-lsp or tinymist. This will make typst-lsp or tinymist to use this file as entrypoint instead of the file opened in vscode. This can improve diagnostics messages and auto completion but still being experimental.",
-                    "type": "boolean",
-                    "default": false,
-                    "markdownDeprecationMessage": "This setting is deprecated and no longer needed. The extension will always pin the previewed file as the entrypoint for the language server."
-                }
-            }
-=======
         "tinymist.rootPath": {
           "title": "Root path",
           "description": "Configure the root for absolute paths in typst. Hint: you can set the rootPath to `-`, so that tinymist will always use parent directory of the file as the root path.",
@@ -376,7 +95,6 @@
             "null"
           ],
           "default": null
->>>>>>> 4162b6c6
         },
         "tinymist.semanticTokens": {
           "title": "Semantic tokens mode",
@@ -547,19 +265,61 @@
           "default": true
         },
         "tinymist.preview.invertColors": {
-          "description": "Invert colors of the preview (useful for dark themes without cost). Please note you could see the origin colors when you hover elements in the preview.",
-          "type": "string",
-          "enum": [
-            "never",
-            "auto",
-            "always"
-          ],
-          "default": "never",
-          "enumDescriptions": [
-            "Disable color inversion of the preview",
-            "Invert colors smartly by detecting dark/light themes in browser environment or by `typst query` your document",
-            "Always invert colors of the preview"
-          ]
+          "description": "Invert colors of the preview (useful for dark themes without cost). Please note you could see the origin colors when you hover elements in the preview. It is also possible to specify strategy to each element kind by an object map in JSON format.",
+             "anyOf": [ 
+              {
+                  "type": "string",
+                  "description": "Specify a strategy for all elements in the preview.",
+                  "enum": [
+                      "never",
+                      "auto",
+                      "always"
+                  ],
+                  "default": "never",
+                  "enumDescriptions": [
+                      "Disable color inversion of the preview",
+                      "Invert colors smartly by detecting dark/light themes in browser environment or by `typst query` your document",
+                      "Always invert colors of the preview"
+                  ]
+              },
+              {
+                  "type": "object",
+                  "description": "Specify strategies for each element kind",
+                  "default": {},
+                  "properties": {
+                      "rest": {
+                          "type": "string",
+                          "enum": [
+                              "never",
+                              "auto",
+                              "always"
+                          ],
+                          "description": "Specify a strategy for rest elements in the preview",
+                          "default": "never",
+                          "enumDescriptions": [
+                              "Disable color inversion of the preview",
+                              "Invert colors smartly by detecting dark/light themes in browser environment or by `typst query` your document",
+                              "Always invert colors of the preview"
+                          ]
+                      },
+                      "image": {
+                          "type": "string",
+                          "enum": [
+                              "never",
+                              "auto",
+                              "always"
+                          ],
+                          "description": "Specify a strategy for images in the preview",
+                          "default": "never",
+                          "enumDescriptions": [
+                              "Disable color inversion of the preview",
+                              "Invert colors smartly by detecting dark/light themes in browser environment or by `typst query` your document",
+                              "Always invert colors of the preview"
+                          ]
+                      }
+                  }
+              }
+              ]
         },
         "tinymist.preview.cursorIndicator": {
           "description": "(Experimental) Show typst cursor indicator in preview.",
