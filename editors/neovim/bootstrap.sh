--- conflicted
+++ resolved
@@ -14,13 +14,8 @@
     exit 1
 fi
 
-<<<<<<< HEAD
-(cd ../.. && docker build --network=host -t myriaddreamin/tinymist:0.13.24 .)
-(cd samples && docker build --network=host -t myriaddreamin/tinymist-nvim:0.13.24 -f lazyvim-dev/Dockerfile .)
-=======
 (cd ../.. && docker build -t myriaddreamin/tinymist:0.13.26 .)
 (cd samples && docker build -t myriaddreamin/tinymist-nvim:0.13.26 -f lazyvim-dev/Dockerfile .)
->>>>>>> 6b52aa70
 docker run --rm -it \
   -v $PWD/../../tests/workspaces:/home/runner/dev/workspaces \
   -v $PWD:/home/runner/dev \
