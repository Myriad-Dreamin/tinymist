--- conflicted
+++ resolved
@@ -176,31 +176,6 @@
 
 
 # Our Own Crates
-<<<<<<< HEAD
-tinymist-assets = { version = "=0.13.12-rc3" }
-
-tinymist-derive = { path = "./crates/tinymist-derive/", version = "0.13.12-rc4" }
-tinymist-std = { path = "./crates/tinymist-std/", version = "0.13.12-rc4", default-features = false }
-tinymist-vfs = { path = "./crates/tinymist-vfs/", version = "0.13.12-rc4", default-features = false }
-tinymist-world = { path = "./crates/tinymist-world/", version = "0.13.12-rc4", default-features = false }
-tinymist-project = { path = "./crates/tinymist-project/", version = "0.13.12-rc4" }
-tinymist-task = { path = "./crates/tinymist-task/", version = "0.13.12-rc4" }
-typst-shim = { path = "./crates/typst-shim", version = "0.13.12-rc4" }
-
-tinymist-tests = { path = "./crates/tinymist-tests/" }
-
-tinymist = { path = "./crates/tinymist/", version = "0.13.12-rc4" }
-tinymist-analysis = { path = "./crates/tinymist-analysis/", version = "0.13.12-rc4" }
-tinymist-core = { path = "./crates/tinymist-core/", version = "0.13.12-rc4", default-features = false }
-tinymist-debug = { path = "./crates/tinymist-debug/", version = "0.13.12-rc4" }
-tinymist-l10n = { path = "./crates/tinymist-l10n/", version = "0.13.12-rc4" }
-tinymist-lint = { path = "./crates/tinymist-lint/", version = "0.13.12-rc4" }
-tinymist-package = { path = "./crates/tinymist-package/", version = "0.13.12-rc4" }
-tinymist-query = { path = "./crates/tinymist-query/", version = "0.13.12-rc4" }
-tinymist-render = { path = "./crates/tinymist-render/", version = "0.13.12-rc4" }
-typlite = { path = "./crates/typlite", version = "0.13.12-rc4" }
-typst-preview = { path = "./crates/typst-preview", version = "0.13.12-rc4" }
-=======
 tinymist-assets = { version = "=0.13.12" }
 
 tinymist-derive = { path = "./crates/tinymist-derive/", version = "0.13.12" }
@@ -210,6 +185,8 @@
 tinymist-project = { path = "./crates/tinymist-project/", version = "0.13.12" }
 tinymist-task = { path = "./crates/tinymist-task/", version = "0.13.12" }
 typst-shim = { path = "./crates/typst-shim", version = "0.13.12" }
+
+tinymist-tests = { path = "./crates/tinymist-tests/" }
 
 tinymist = { path = "./crates/tinymist/", version = "0.13.12" }
 tinymist-analysis = { path = "./crates/tinymist-analysis/", version = "0.13.12" }
@@ -222,7 +199,6 @@
 tinymist-render = { path = "./crates/tinymist-render/", version = "0.13.12" }
 typlite = { path = "./crates/typlite", version = "0.13.12" }
 typst-preview = { path = "./crates/typst-preview", version = "0.13.12" }
->>>>>>> 1108b39e
 
 [profile.dev.package.insta]
 opt-level = 3
