[workspace.package]
description = "An integrated language service for Typst."
authors = ["Myriad-Dreamin <camiyoru@gmail.com>", "Nathan Varner"]
version = "0.13.12-rc1"
edition = "2021"
readme = "README.md"
license = "Apache-2.0"
homepage = "https://github.com/Myriad-Dreamin/tinymist"
repository = "https://github.com/Myriad-Dreamin/tinymist"
# also change in ci.yml
rust-version = "1.83"

[workspace]
resolver = "2"
members = ["benches/*", "crates/*", "tests"]

[workspace.dependencies]

# Basic Infra
anyhow = "1"
if_chain = "1"
itertools = "0.13"
paste = "1.0"
cfg-if = "1.0"
strum = { version = "0.26.2", features = ["derive"] }
quote = "1"
syn = "2"
triomphe = { version = "0.1.10", default-features = false, features = ["std"] }

# Asynchoronous and Multi-threading
async-trait = "0.1.77"
futures = "0.3"
rayon = "1.10.0"
tokio = { version = "1.44.0", features = ["macros"] }
tokio-util = { version = "0.7.14", features = ["compat"] }

# System
temp-env = "0.3.0"
open = { version = "5.1.3" }
parking_lot = "0.12.1"
walkdir = "2"
chrono = "0.4"
time = "0.3"
dirs = "6"
fontdb = "0.21"
notify = "6"
path-clean = "1.0.1"
windows-sys = "0.59"
tempfile = "3.19.1"
same-file = "1.0.6"
libc = "0.2.155"
core-foundation = { version = "0.10.0", features = ["mac_os_10_7_support"] }

# Web
js-sys = "^0.3"
wasm-bindgen = "^0.2"
wasm-bindgen-futures = "^0.4"
wasm-bindgen-test = "0.3.45"
web-sys = "^0.3"
web-time = { version = "1.1.0" }
console_error_panic_hook = { version = "0.1.7" }

# Networking
hyper = { version = "1", features = ["full"] }
hyper-util = { version = "0.1.7", features = ["tokio"] }
hyper-tungstenite = "0.15.0"
reqwest = { version = "^0.12", default-features = false, features = [
    "rustls-tls",
    "blocking",
    "multipart",
] }

# Algorithms
base64 = "0.22"
regex = "1.10.5"

# Cryptography and data processing
rustc-hash = { version = "2", features = ["std"] }
siphasher = "1"
fxhash = "0.2.1"
sha2 = "0.10.6"
nohash-hasher = "0.2.0"
fastrand = "2.3.0"

# Data Structures
bitvec = "1"
comemo = "0.4"
# We need to freeze the version of the crate, as the raw-api feature is considered unstable
dashmap = { version = "=5.5.3", features = ["raw-api"] }
ecow = "0.2.3"
ena = "0.14.2"
hashbrown = { version = "0.14", features = [
    "inline-more",
], default-features = false }
indexmap = "2.7.0"
rpds = "1"

# Data/Text Format and Processing
hex = "0.4.3"
flate2 = "1"
tar = "0.4"
biblatex = "0.10"
hayagriva = "0.8"
pathdiff = "0.2"
percent-encoding = "2"
rust_iso639 = "0.0.3"
rust_iso3166 = "0.1.4"
rkyv = "0.7.42"
semver = "1"
serde = { version = "1", features = ["derive"] }
serde_json = "1"
serde_repr = "0.1"
serde_with = { version = "3.6", features = ["base64"] }
serde_yaml = "0.9"
serde-wasm-bindgen = "^0.6"
toml = { version = "0.8", default-features = false, features = [
    "parse",
    "display",
] }
ttf-parser = "0.24.1"
unicode-script = "0.5"
unscanny = "0.1"
yaml-rust2 = "0.9"

# Logging
codespan-reporting = "0.11"
env_logger = "0.11.3"
log = "0.4"

# Typst
reflexo = { version = "=0.5.5-rc7", default-features = false, features = [
    "flat-vector",
] }
reflexo-typst = { version = "=0.5.5-rc7", default-features = false }
reflexo-vec2svg = { version = "=0.5.5-rc7" }

typst = "0.13.1"
typst-html = "0.13.1"
typst-library = "0.13.1"
typst-timing = "0.13.1"
typst-svg = "0.13.1"
typst-render = "0.13.1"
typst-pdf = "0.13.1"
typst-syntax = "0.13.1"
typst-eval = "0.13.1"
typst-assets = "0.13.1"
typstfmt = { git = "https://github.com/Myriad-Dreamin/typstfmt", tag = "v0.13.1" }
typst-ansi-hl = "0.4.0"
typstyle-core = { version = "=0.13.3", default-features = false }

# LSP
crossbeam-channel = "0.5.12"
lsp-types = { version = "=0.95.0", features = ["proposed"] }
dapts = "0.0.6"
sync-ls = { path = "./crates/sync-lsp" }

# CLI
clap = { version = "4.5", features = ["derive", "env", "unicode"] }
clap_builder = { version = "4.5", features = ["string"] }
clap_complete = "4.5"
clap_complete_fig = "4.5"
clap_complete_nushell = "4.5.3"
clap_mangen = { version = "0.2.22" }
vergen = { version = "8.3.1", features = [
    "build",
    "cargo",
    "git",
    "gitcl",
    "rustc",
] }

# Testing
dhat = "0.3.3"
divan = "0.1.14"
insta = { version = "1.39", features = ["glob"] }


# Our Own Crates
tinymist-assets = { version = "=0.13.12-rc1" }

tinymist-derive = { path = "./crates/tinymist-derive/", version = "0.13.12-rc1" }
tinymist-std = { path = "./crates/tinymist-std/", version = "0.13.12-rc1", default-features = false }
tinymist-vfs = { path = "./crates/tinymist-vfs/", version = "0.13.12-rc1", default-features = false }
tinymist-world = { path = "./crates/tinymist-world/", version = "0.13.12-rc1", default-features = false }
tinymist-project = { path = "./crates/tinymist-project/", version = "0.13.12-rc1" }
tinymist-task = { path = "./crates/tinymist-task/", version = "0.13.12-rc1" }
typst-shim = { path = "./crates/typst-shim", version = "0.13.12-rc1" }

<<<<<<< HEAD
tinymist = { path = "./crates/tinymist/", version = "0.13.10" }
tinymist-analysis = { path = "./crates/tinymist-analysis/", version = "0.13.10" }
tinymist-core = { path = "./crates/tinymist-core/", version = "0.13.10", default-features = false }
tinymist-debug = { path = "./crates/tinymist-debug/", version = "0.13.10" }
tinymist-l10n = { path = "./crates/tinymist-l10n/", version = "0.13.10" }
tinymist-lint = { path = "./crates/tinymist-lint/", version = "0.13.10" }
tinymist-package = { path = "./crates/tinymist-package/", version = "0.13.10" }
tinymist-query = { path = "./crates/tinymist-query/", version = "0.13.10" }
tinymist-render = { path = "./crates/tinymist-render/", version = "0.13.10" }
typlite = { path = "./crates/typlite", version = "0.13.10" }
typst-preview = { path = "./crates/typst-preview", version = "0.13.10" }
=======
tinymist = { path = "./crates/tinymist/", version = "0.13.12-rc1" }
tinymist-analysis = { path = "./crates/tinymist-analysis/", version = "0.13.12-rc1" }
tinymist-core = { path = "./crates/tinymist-core/", version = "0.13.12-rc1", default-features = false }
tinymist-debug = { path = "./crates/tinymist-debug/", version = "0.13.12-rc1" }
tinymist-l10n = { path = "./crates/tinymist-l10n/", version = "0.13.12-rc1" }
tinymist-lint = { path = "./crates/tinymist-lint/", version = "0.13.12-rc1" }
tinymist-package = { path = "./crates/tinymist-package/", version = "0.13.12-rc1" }
tinymist-query = { path = "./crates/tinymist-query/", version = "0.13.12-rc1" }
tinymist-render = { path = "./crates/tinymist-render/", version = "0.13.12-rc1" }
typst-preview = { path = "./crates/typst-preview", version = "0.13.12-rc1" }
>>>>>>> d5aad257

[profile.dev.package.insta]
opt-level = 3

[profile.dev.package.similar]
opt-level = 3

[profile.release]
# lto = true        # Enable link-time optimization
codegen-units = 1 # Reduce number of codegen units to increase optimizations
panic = "abort"   # Abort on panic

[profile.gh-release]
inherits = "release"
debug = true

# The profile that 'dist' will build with
[profile.dist]
inherits = "release"
lto = "thin"

[workspace.lints.rustdoc]
broken_intra_doc_links = "warn"

[workspace.lints.rust]
missing_docs = "warn"
# missing_crate_level_docs = "warn"

unexpected_cfgs = { level = "allow", check-cfg = [
    'cfg(wasm_bindgen_unstable_test_coverage)',
    'cfg(noop)',
    'cfg(used_linker)',
] }

[workspace.lints.clippy]
uninlined_format_args = "warn"
# missing_errors_doc = "warn"
# missing_panics_doc = "warn"
# missing_docs_in_private_items = "warn"
missing_safety_doc = "warn"
undocumented_unsafe_blocks = "warn"

[workspace.metadata.typos.default]
locale = "en-us"

[workspace.metadata.typos.default.extend-words]
labelled = "labelled"
onces = "onces"
withs = "withs"

[workspace.metadata.typos.files]
ignore-hidden = false
extend-exclude = ["/.git", "fixtures"]

[patch.crates-io]

# This patch is used to bundle a locally built frontend (HTML) of `typst-preview`.
# The shortcoming is that you cannot install tinymist from git source then, i.e. `cargo install --git ..`, with this patch.
# However, it is not suggested to install it in that way. The suggested ways are:
# - Installation: https://github.com/Myriad-Dreamin/tinymist?tab=readme-ov-file#installation
# - Installing pre-built artifacts from GitHub : https://github.com/Myriad-Dreamin/tinymist?tab=readme-ov-file#installing-regularnightly-prebuilds-from-github
# tinymist-assets = { path = "./crates/tinymist-assets/" }

# These patches use a different version of `typst`, which only exports some private functions and information for code analysis.
#
# A regular build MUST use `tag` or `rev` to specify the version of the patched crate to ensure stability.
typst = { git = "https://github.com/Myriad-Dreamin/typst.git", tag = "tinymist/v0.13.10" }
typst-library = { git = "https://github.com/Myriad-Dreamin/typst.git", tag = "tinymist/v0.13.10" }
typst-html = { git = "https://github.com/Myriad-Dreamin/typst.git", tag = "tinymist/v0.13.10" }
typst-timing = { git = "https://github.com/Myriad-Dreamin/typst.git", tag = "tinymist/v0.13.10" }
typst-svg = { git = "https://github.com/Myriad-Dreamin/typst.git", tag = "tinymist/v0.13.10" }
typst-render = { git = "https://github.com/Myriad-Dreamin/typst.git", tag = "tinymist/v0.13.10" }
typst-pdf = { git = "https://github.com/Myriad-Dreamin/typst.git", tag = "tinymist/v0.13.10" }
typst-syntax = { git = "https://github.com/Myriad-Dreamin/typst.git", tag = "tinymist/v0.13.10" }
typst-eval = { git = "https://github.com/Myriad-Dreamin/typst.git", tag = "tinymist/v0.13.10" }

# These patches use local `typst` for development.
# typst = { path = "../typst/crates/typst" }
# typst-timing = { path = "../typst/crates/typst-timing" }
# typst-svg = { path = "../typst/crates/typst-svg" }
# typst-pdf = { path = "../typst/crates/typst-pdf" }
# typst-render = { path = "../typst/crates/typst-render" }
# typst-syntax = { path = "../typst/crates/typst-syntax" }

# These patches use a different version of `reflexo`.
#
# A regular build MUST use `tag` or `rev` to specify the version of the patched crate to ensure stability.
reflexo = { git = "https://github.com/Myriad-Dreamin/typst.ts/", rev = "72e6c9653ca410c5df0b5a01b4c4a8c8cdb1acc8" }
reflexo-typst = { git = "https://github.com/Myriad-Dreamin/typst.ts/", rev = "72e6c9653ca410c5df0b5a01b4c4a8c8cdb1acc8" }
reflexo-vec2svg = { git = "https://github.com/Myriad-Dreamin/typst.ts/", rev = "72e6c9653ca410c5df0b5a01b4c4a8c8cdb1acc8" }

# These patches use local `reflexo` for development.
# reflexo = { path = "../typst.ts/crates/reflexo/" }
# reflexo-typst = { path = "../typst.ts/crates/reflexo-typst/" }
# reflexo-vec2svg = { path = "../typst.ts/crates/conversion/vec2svg/" }
# typstyle-core = { git = "https://github.com/ParaN3xus/typstyle/", tag = "tinymist-nightly-v0.12.21-rc1" }

# typst-shim = { path = "crates/typst-shim" }
# tinymist-analysis = { path = "crates/tinymist-analysis" }
# tinymist-std = { path = "crates/tinymist-std" }
# tinymist-vfs = { path = "crates/tinymist-vfs" }
# tinymist-world = { path = "crates/tinymist-world" }
# tinymist-project = { path = "crates/tinymist-project" }
# tinymist-task = { path = "crates/tinymist-task" }

# If reflexo use the tinymist from git, you should use the following patch.
[patch."https://github.com/Myriad-Dreamin/tinymist.git"]
typst-shim = { path = "crates/typst-shim" }
tinymist-analysis = { path = "crates/tinymist-analysis" }
tinymist-std = { path = "crates/tinymist-std" }
tinymist-vfs = { path = "crates/tinymist-vfs" }
tinymist-world = { path = "crates/tinymist-world" }
tinymist-project = { path = "crates/tinymist-project" }
tinymist-task = { path = "crates/tinymist-task" }<|MERGE_RESOLUTION|>--- conflicted
+++ resolved
@@ -186,19 +186,6 @@
 tinymist-task = { path = "./crates/tinymist-task/", version = "0.13.12-rc1" }
 typst-shim = { path = "./crates/typst-shim", version = "0.13.12-rc1" }
 
-<<<<<<< HEAD
-tinymist = { path = "./crates/tinymist/", version = "0.13.10" }
-tinymist-analysis = { path = "./crates/tinymist-analysis/", version = "0.13.10" }
-tinymist-core = { path = "./crates/tinymist-core/", version = "0.13.10", default-features = false }
-tinymist-debug = { path = "./crates/tinymist-debug/", version = "0.13.10" }
-tinymist-l10n = { path = "./crates/tinymist-l10n/", version = "0.13.10" }
-tinymist-lint = { path = "./crates/tinymist-lint/", version = "0.13.10" }
-tinymist-package = { path = "./crates/tinymist-package/", version = "0.13.10" }
-tinymist-query = { path = "./crates/tinymist-query/", version = "0.13.10" }
-tinymist-render = { path = "./crates/tinymist-render/", version = "0.13.10" }
-typlite = { path = "./crates/typlite", version = "0.13.10" }
-typst-preview = { path = "./crates/typst-preview", version = "0.13.10" }
-=======
 tinymist = { path = "./crates/tinymist/", version = "0.13.12-rc1" }
 tinymist-analysis = { path = "./crates/tinymist-analysis/", version = "0.13.12-rc1" }
 tinymist-core = { path = "./crates/tinymist-core/", version = "0.13.12-rc1", default-features = false }
@@ -208,8 +195,8 @@
 tinymist-package = { path = "./crates/tinymist-package/", version = "0.13.12-rc1" }
 tinymist-query = { path = "./crates/tinymist-query/", version = "0.13.12-rc1" }
 tinymist-render = { path = "./crates/tinymist-render/", version = "0.13.12-rc1" }
+typlite = { path = "./crates/typlite", version = "0.13.12-rc1" }
 typst-preview = { path = "./crates/typst-preview", version = "0.13.12-rc1" }
->>>>>>> d5aad257
 
 [profile.dev.package.insta]
 opt-level = 3
