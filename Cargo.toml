--- conflicted
+++ resolved
@@ -89,7 +89,6 @@
 log = "0.4"
 
 # Typst
-<<<<<<< HEAD
 reflexo = { git = "https://github.com/paran3xus/typst.ts", branch = "typst-mainline", default-features = false, features = [
     "flat-vector",
 ] }
@@ -107,31 +106,10 @@
 typst-pdf = { git = "https://github.com/paran3xus/typst.git", branch = "tinymist-typst-mainline" }
 typst-syntax = { git = "https://github.com/paran3xus/typst.git", branch = "tinymist-typst-mainline" }
 typst-assets = { git = "https://github.com/typst/typst-assets", branch = "main" }
-=======
-reflexo = { version = "0.5.0-rc7", default-features = false, features = [
-    "flat-vector",
-] }
-reflexo-world = { version = "0.5.0-rc7", features = ["system"] }
-reflexo-typst = { version = "0.5.0-rc7", features = [
-    "system",
-], default-features = false }
-reflexo-vec2svg = { version = "0.5.0-rc7" }
-typst = "0.11.1"
-typst-timing = "0.11.1"
-typst-pdf = "0.11.1"
-typst-svg = "0.11.1"
-typst-render = "0.11.1"
-typst-assets = "0.11.1"
-typst-syntax = "0.11.1"
->>>>>>> 58fea291
 typstfmt_lib = { git = "https://github.com/astrale-sharp/typstfmt", tag = "0.2.7" }
 typstyle = { git = "https://github.com/ParaN3xus/typstyle", branch = "typst-mainline", default-features = false }
 typlite = { path = "./crates/typlite" }
-<<<<<<< HEAD
 typst-shim = { path = "./crates/typst-shim", features = ["nightly"] }
-=======
-typst-shim = { path = "./crates/typst-shim", features = [] }
->>>>>>> 58fea291
 
 # LSP
 crossbeam-channel = "0.5.12"
